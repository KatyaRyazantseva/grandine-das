use core::ops::DerefMut as _;
use std::sync::Arc;

use clock::Tick;
use crossbeam_utils::sync::WaitGroup;
use database::Database;
use execution_engine::{ExecutionEngine, NullExecutionEngine};
use fork_choice_store::StoreConfig;
use futures::sink::Drain;
use prometheus_metrics::Metrics;
use std_ext::ArcExt as _;
use tap::Pipe as _;
use types::{
    combined::{BeaconState, SignedBeaconBlock},
    config::Config as ChainConfig,
    phase0::primitives::Slot,
    preset::Preset,
};

use crate::{
    controller::{Controller, MutatorHandle},
    messages::{AttestationVerifierMessage, P2pMessage},
    storage::{Storage, DEFAULT_ARCHIVAL_EPOCH_INTERVAL},
    unbounded_sink::UnboundedSink,
};

#[cfg(test)]
use std::sync::Mutex;

#[cfg(test)]
use ::{
<<<<<<< HEAD
    execution_engine::MockExecutionEngine, fork_choice_store::AttestationOrigin,
    types::combined::Attestation,
=======
    execution_engine::MockExecutionEngine,
    fork_choice_store::{AttestationItem, AttestationOrigin},
    types::phase0::containers::Attestation,
>>>>>>> 5e65b527
};

#[cfg(test)]
use crate::tasks::AttestationTask;

pub type AttestationVerifierDrain<P> = Drain<AttestationVerifierMessage<P, WaitGroup>>;

pub type AdHocBenchController<P> =
    Controller<P, NullExecutionEngine, AttestationVerifierDrain<P>, WaitGroup>;

pub type BenchController<P> =
    Controller<P, NullExecutionEngine, AttestationVerifierDrain<P>, WaitGroup>;

#[cfg(test)]
pub type TestController<P> =
    Controller<P, TestExecutionEngine, AttestationVerifierDrain<P>, WaitGroup>;

#[cfg(test)]
pub type TestExecutionEngine = Arc<Mutex<MockExecutionEngine>>;

impl<P, E, A> Controller<P, E, A, WaitGroup>
where
    P: Preset,
    E: ExecutionEngine<P> + Clone + Send + Sync + 'static,
    A: UnboundedSink<AttestationVerifierMessage<P, WaitGroup>>,
{
    pub fn on_slot(&self, slot: Slot) {
        self.on_tick(Tick::start_of_slot(slot));
    }

    /// Waits until currently spawned tasks are completed.
    ///
    /// If the mutator spawns new tasks while handling messages from old ones,
    /// this waits until the new tasks are completed too.
    ///
    /// This is intended for use in tests and benchmarks.
    /// [`WaitGroup`] is not used in normal operation because it adds some overhead.
    pub fn wait_for_tasks(&self) {
        let wait_group = self
            .wait_group()
            .lock()
            .expect("Store.wait_group mutex is poisoned")
            .deref_mut()
            .pipe(core::mem::take);

        wait_group.wait()
    }
}

impl<P, E> Controller<P, E, AttestationVerifierDrain<P>, WaitGroup>
where
    P: Preset,
    E: ExecutionEngine<P> + Clone + Send + Sync + 'static,
{
    fn new_internal(
        chain_config: Arc<ChainConfig>,
        store_config: StoreConfig,
        anchor_block: Arc<SignedBeaconBlock<P>>,
        anchor_state: Arc<BeaconState<P>>,
        execution_engine: E,
        metrics: Option<Arc<Metrics>>,
        p2p_tx: impl UnboundedSink<P2pMessage<P>>,
    ) -> (Arc<Self>, MutatorHandle<P, WaitGroup>) {
        let tick = Tick::block_proposal(&anchor_block);

        let storage = Arc::new(Storage::new(
            chain_config.clone_arc(),
            Database::in_memory(),
            DEFAULT_ARCHIVAL_EPOCH_INTERVAL,
            false,
        ));

        Self::new(
            chain_config,
            store_config,
            anchor_block,
            anchor_state,
            tick,
            execution_engine,
            metrics,
            futures::sink::drain(),
            futures::sink::drain(),
            p2p_tx,
            futures::sink::drain(),
            futures::sink::drain(),
            futures::sink::drain(),
            futures::sink::drain(),
            storage,
            core::iter::empty(),
        )
        .expect("Controller::new should not fail in tests and benchmarks")
    }
}

impl<P: Preset> AdHocBenchController<P> {
    pub fn with_p2p_tx(
        chain_config: Arc<ChainConfig>,
        store_config: StoreConfig,
        anchor_block: Arc<SignedBeaconBlock<P>>,
        anchor_state: Arc<BeaconState<P>>,
        p2p_tx: impl UnboundedSink<P2pMessage<P>>,
    ) -> (Arc<Self>, MutatorHandle<P, WaitGroup>) {
        Self::new_internal(
            chain_config,
            store_config,
            anchor_block,
            anchor_state,
            NullExecutionEngine,
            None,
            p2p_tx,
        )
    }
}

impl<P: Preset> BenchController<P> {
    #[must_use]
    pub fn quiet(
        chain_config: Arc<ChainConfig>,
        anchor_block: Arc<SignedBeaconBlock<P>>,
        anchor_state: Arc<BeaconState<P>>,
    ) -> (Arc<Self>, MutatorHandle<P, WaitGroup>) {
        Self::new_internal(
            chain_config,
            StoreConfig::default(),
            anchor_block,
            anchor_state,
            NullExecutionEngine,
            None,
            futures::sink::drain(),
        )
    }
}

#[cfg(test)]
impl<P: Preset> TestController<P> {
    #[cfg(feature = "eth2-cache")]
    pub(crate) fn quiet(
        chain_config: Arc<ChainConfig>,
        anchor_block: Arc<SignedBeaconBlock<P>>,
        anchor_state: Arc<BeaconState<P>>,
    ) -> (Arc<Self>, MutatorHandle<P, WaitGroup>) {
        Self::with_p2p_tx(
            chain_config,
            anchor_block,
            anchor_state,
            Arc::new(Mutex::new(MockExecutionEngine::new(true, false))),
            futures::sink::drain(),
        )
    }

    pub(crate) fn with_p2p_tx(
        chain_config: Arc<ChainConfig>,
        anchor_block: Arc<SignedBeaconBlock<P>>,
        anchor_state: Arc<BeaconState<P>>,
        execution_engine: TestExecutionEngine,
        p2p_tx: impl UnboundedSink<P2pMessage<P>>,
    ) -> (Arc<Self>, MutatorHandle<P, WaitGroup>) {
        let store_config = StoreConfig::aggressive(&chain_config);

        Self::new_internal(
            chain_config,
            store_config,
            anchor_block,
            anchor_state,
            execution_engine,
            None,
            p2p_tx,
        )
    }

    pub(crate) fn on_test_attestation(&self, attestation: Arc<Attestation<P>>) {
        self.spawn(AttestationTask {
            store_snapshot: self.owned_store_snapshot(),
            mutator_tx: self.owned_mutator_tx(),
            wait_group: self.owned_wait_group(),
            attestation: AttestationItem::unverified(attestation, AttestationOrigin::Test),
            metrics: None,
        })
    }
}<|MERGE_RESOLUTION|>--- conflicted
+++ resolved
@@ -29,14 +29,9 @@
 
 #[cfg(test)]
 use ::{
-<<<<<<< HEAD
-    execution_engine::MockExecutionEngine, fork_choice_store::AttestationOrigin,
-    types::combined::Attestation,
-=======
     execution_engine::MockExecutionEngine,
     fork_choice_store::{AttestationItem, AttestationOrigin},
-    types::phase0::containers::Attestation,
->>>>>>> 5e65b527
+    types::combined::Attestation,
 };
 
 #[cfg(test)]
