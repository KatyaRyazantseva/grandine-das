use core::ops::{AddAssign as _, Bound, SubAssign as _};
use std::{
    backtrace::Backtrace,
    collections::binary_heap::{BinaryHeap, PeekMut},
    sync::{Arc, OnceLock},
};

use anyhow::{anyhow, bail, ensure, Result};
use arithmetic::NonZeroExt as _;
use clock::Tick;
use eip_7594::{verify_data_column_sidecar, verify_kzg_proofs, verify_sidecar_inclusion_proof};
use execution_engine::ExecutionEngine;
use features::Feature;
use hash_hasher::HashedMap;
use helper_functions::{
    accessors,
    error::SignatureKind,
    misc, predicates,
    signing::SignForSingleFork as _,
    slot_report::NullSlotReport,
    verifier::{NullVerifier, SingleVerifier, Verifier},
};
use im::{hashmap, hashmap::HashMap, ordmap, vector, HashSet, OrdMap, Vector};
use itertools::{izip, Either, EitherOrBoth, Itertools as _};
use log::{error, warn};
use prometheus_metrics::Metrics;
use ssz::{ContiguousList, SszHash as _};
use std_ext::ArcExt as _;
use tap::Pipe as _;
use transition_functions::{
    combined,
    unphased::{self, ProcessSlots, StateRootPolicy},
};
use typenum::Unsigned as _;
use types::{
    bellatrix::containers::PowBlock,
    combined::{BeaconState, SignedBeaconBlock},
    config::Config as ChainConfig,
    deneb::{
        containers::{BlobIdentifier, BlobSidecar},
        primitives::{BlobIndex, KzgCommitment},
    },
    eip7594::{ColumnIndex, DataColumnIdentifier, DataColumnSidecar, NumberOfColumns},
    nonstandard::{BlobSidecarWithId, DataColumnSidecarWithId, PayloadStatus, Phase, WithStatus},
    phase0::{
        consts::{ATTESTATION_PROPAGATION_SLOT_RANGE, GENESIS_EPOCH, GENESIS_SLOT},
        containers::{
            AggregateAndProof, Attestation, AttestationData, AttesterSlashing, Checkpoint,
            SignedAggregateAndProof,
        },
        primitives::{Epoch, ExecutionBlockHash, Gwei, Slot, ValidatorIndex, H256},
    },
    preset::Preset,
    traits::{BeaconState as _, PostBellatrixBeaconBlockBody, SignedBeaconBlock as _},
};
use unwrap_none::UnwrapNone as _;

use crate::{
    blob_cache::BlobCache,
    data_column_cache::DataColumnCache,
    error::Error,
    misc::{
        AggregateAndProofAction, AggregateAndProofOrigin, ApplyBlockChanges, ApplyTickChanges,
        AttestationAction, AttestationOrigin, AttesterSlashingOrigin, BlobSidecarAction,
        BlobSidecarOrigin, BlockAction, BranchPoint, ChainLink, DataColumnSidecarAction,
        Difference, DifferenceAtLocation, DissolvedDifference, LatestMessage, Location,
        PartialAttestationAction, PartialBlockAction, PayloadAction, Score, SegmentId,
        UnfinalizedBlock, ValidAttestation,
    },
    segment::{Position, Segment},
    state_cache::StateCache,
    store_config::StoreConfig,
    supersets::AggregateAndProofSets as AggregateAndProofSupersets,
    DataColumnSidecarOrigin,
};

/// [`Store`] from the Fork Choice specification.
///
/// [`Store`]: https://github.com/ethereum/consensus-specs/blob/v1.3.0/specs/phase0/fork-choice.md#store
#[derive(Clone)]
pub struct Store<P: Preset> {
    chain_config: Arc<ChainConfig>,
    store_config: StoreConfig,
    // The fork choice rule does not need a precise timestamp.
    tick: Tick,
    justified_checkpoint: Checkpoint,
    finalized_checkpoint: Checkpoint,
    unrealized_justified_checkpoint: Checkpoint,
    unrealized_finalized_checkpoint: Checkpoint,
    // It would be more idiomatic to make `Store.proposer_boost_root` an `Option<H256>`, but that
    // only gets in the way. `consensus-spec-tests` expects `proposer_boost_root` to be retained
    // even when the corresponding block is pruned. This forces `Store::score` to check whether the
    // block is still present in the store, which is slightly more difficult with an `Option`.
    // Using `None` to represent an unset root would also be a deviation from `consensus-specs`,
    // though it would only matter in an extremely unlikely edge case that `consensus-specs` assumes
    // won't happen.
    proposer_boost_root: H256,
    equivocating_indices: HashSet<ValidatorIndex>,
    // This contains blocks starting with the anchor and ending with the last finalized block.
    finalized: Vector<ChainLink<P>>,
    // If `Store.unfinalized` has any elements, the number of them indicates the number of forks.
    // Some of the forks may be non-viable. If the anchor is not the genesis block, all of them may
    // be non-viable.
    //
    // If `Store.unfinalized` is empty, there is only one fork stored entirely in `Store.finalized`
    // and it is considered viable. Currently this fork is assumed to consist of a single block, but
    // that may no longer be true when persistence is implemented.
    unfinalized: OrdMap<SegmentId, Segment<P>>,
    finalized_indices: HashMap<H256, usize>,
    unfinalized_locations: HashMap<H256, Location>,
    // `Store.head_segment_id` holds the ID of the segment in `Store.unfinalized` whose last block
    // is the head. A `None` in `Store.head_segment_id` indicates that there are no viable forks in
    // `Store.unfinalized`.
    head_segment_id: Option<SegmentId>,
    // `Store.justified_active_balances` is a cache used to speed up validator balance lookups.
    // Repeatedly looking them up in `BeaconState.validators` is costly because `PersistentList` is
    // implemented as a tree.
    justified_active_balances: Arc<[Gwei]>,
    // Cached timely proposer score derived from `Store.justified_active_balances`.
    timely_proposer_score: OnceLock<Gwei>,
    // Long-lived forks can theoretically have different validator registries.
    // That makes validator indices ambiguous, but the fork choice store is unaffected.
    // The fork choice store only deals with active validator indices, which cannot diverge.
    // Validators can only become eligible for activation after they are finalized.
    latest_messages: Vector<Option<Arc<LatestMessage>>>,
    // `consensus-specs` doesn't explicitly state it, but `Store.checkpoint_states` is effectively a
    // cache, as its contents can be recomputed at any time using data from other fields.
    //
    // The fork choice rule only uses a few fields from `BeaconState`, so keeping states around in
    // their entirety isn't necessary. We don't bother optimizing this for two reasons:
    // - Most helper functions require an entire `BeaconState` as a parameter. This can be worked
    //   around in several ways (by adding traits exposing the required fields, by duplicating the
    //   logic, or by creating fictitious `BeaconState`s).
    // - Due to structural sharing in our SSZ collections, omitting the fields saves barely any
    //   memory at all (~10 MB out of ~3.74 GB when processing tens of thousands of blocks, and even
    //   that might be random fluctuation).
    //
    // There is another potential optimization: committees can be computed 1 epoch ahead, so the
    // checkpoint states don't even have to be in the right epoch. This suffers from the helper
    // function problem described above as well as additional ones:
    // - The optimization only applies if the first slot in the epoch as attested to was empty.
    // - Obtaining active balances from the justified state requires it to be in the right epoch.
    checkpoint_states: HashMap<Checkpoint, Arc<BeaconState<P>>>,
    // TODO(Grandine Team): Process current slot attestations incrementally to speed up
    //                      `Store::apply_tick`. Update the comment to match the new design.
    //
    //                      # Design #1: Precompute balance differences
    //
    //                      Replace `Store.current_slot_attestations` with:
    //                      ```
    //                      current_slot_messages: Vector<Option<Arc<LatestMessage>>>,
    //                      current_slot_differences: HashMap<H256, Difference>,
    //                      ```
    //
    //                      Apply precomputed differences in `Store::apply_tick`:
    //                      ```
    //                      self.latest_messages = self.current_slot_messages.clone();
    //
    //                      let current_slot_differences = core::mem::take(&mut self.current_slot_differences);
    //
    //                      self.apply_balance_differences(current_slot_differences)?;
    //                      ```
    //
    //                      `Store::attestation_balance_differences` should check if a later vote is
    //                      already present in `Store.current_slot_messages` when processing a past
    //                      attestation and modify `Store.current_slot_differences` to account for it.
    //
    //                      `Store::update_balances_after_justification` and
    //                      `Store.apply_attester_slashing` should also update
    //                      `Store.current_slot_differences`.
    //
    //                      # Design #2: Precompute attesting balances
    //
    //                      Generalize `Segment` to store arbitrary elements:
    //                      ```
    //                      struct Segment<T> {
    //                          elements: Vector<T>,
    //                          first_position: Position,
    //                      }
    //
    //                      type Forest<T> = OrdMap<SegmentId, Segment<T>>;
    //                      ```
    //
    //                      Store attesting balances separately from blocks:
    //                      ```
    //                      struct Store {
    //                          …
    //                          unfinalized: Forest<ChainLink<P>>,
    //                          latest_messages: Vector<Option<Arc<LatestMessage>>>,
    //                          attesting_balances: Forest<Gwei>,
    //                          current_slot_messages: Vector<Option<Arc<LatestMessage>>>,
    //                          current_slot_attesting_balances: Forest<Gwei>,
    //                          …
    //                      }
    //                      ```
    //
    //                      Update attesting balances in `Store::apply_tick`:
    //                      ```
    //                      self.latest_messages = self.current_slot_messages.clone();
    //                      self.attesting_balances = self.current_slot_attesting_balances.clone();
    //                      ```
    //
    // Attestations cannot affect fork choice until their slots have passed.
    // This field is used to store them in the meantime.
    current_slot_attestations: Vector<ValidAttestation<P>>,
    preprocessed_states: StateCache<P>,
    execution_payload_locations: HashMap<ExecutionBlockHash, Location>,
    aggregate_and_proof_supersets: Arc<AggregateAndProofSupersets<P>>,
    accepted_blob_sidecars:
        HashMap<(Slot, ValidatorIndex, BlobIndex), HashMap<H256, KzgCommitment>>,
    accepted_data_column_sidecars: HashMap<
        (Slot, ValidatorIndex, ColumnIndex),
        HashMap<H256, ContiguousList<KzgCommitment, P::MaxBlobCommitmentsPerBlock>>,
    >,
    blob_cache: BlobCache<P>,
    data_column_cache: DataColumnCache<P>,
    rejected_block_roots: HashSet<H256>,
    finished_initial_forward_sync: bool,
    custody_columns: HashSet<ColumnIndex>,
}

impl<P: Preset> Store<P> {
    /// [`get_forkchoice_store`](https://github.com/ethereum/consensus-specs/blob/v1.3.0/specs/phase0/fork-choice.md#get_forkchoice_store)
    #[must_use]
    pub fn new(
        chain_config: Arc<ChainConfig>,
        store_config: StoreConfig,
        anchor_block: Arc<SignedBeaconBlock<P>>,
        anchor_state: Arc<BeaconState<P>>,
        finished_initial_forward_sync: bool,
    ) -> Self {
        let block_root = anchor_block.message().hash_tree_root();
        let state_root = anchor_state.hash_tree_root();

        assert!(misc::is_epoch_start::<P>(anchor_block.message().slot()));
        assert_eq!(anchor_block.message().state_root(), state_root);
        assert_eq!(accessors::latest_block_root(&anchor_state), block_root);

        let epoch = accessors::get_current_epoch(&anchor_state);

        // Note that if `anchor_state` is the genesis state, this checkpoint will not be equal to
        // any checkpoints in it, because all checkpoints in a genesis state have their `root` set
        // to 0x00…00.
        let checkpoint = Checkpoint {
            epoch,
            root: block_root,
        };

        let anchor = ChainLink {
            block_root,
            block: anchor_block,
            state: Some(anchor_state.clone_arc()),
            unrealized_justified_checkpoint: checkpoint,
            unrealized_finalized_checkpoint: checkpoint,
            payload_status: Self::initial_payload_status(&anchor_state),
        };

        let validator_count = anchor_state.validators().len_usize();
        let latest_messages = itertools::repeat_n(None, validator_count).collect();

        Self {
            chain_config,
            store_config,
            tick: Tick::start_of_slot(anchor_state.slot()),
            justified_checkpoint: checkpoint,
            finalized_checkpoint: checkpoint,
            unrealized_justified_checkpoint: checkpoint,
            unrealized_finalized_checkpoint: checkpoint,
            proposer_boost_root: H256::zero(),
            equivocating_indices: HashSet::new(),
            finalized: Vector::unit(anchor),
            unfinalized: ordmap! {},
            finalized_indices: HashMap::unit(block_root, 0),
            unfinalized_locations: hashmap! {},
            head_segment_id: None,
            justified_active_balances: Self::active_balances(&anchor_state),
            timely_proposer_score: OnceLock::new(),
            latest_messages,
            checkpoint_states: HashMap::unit(checkpoint, anchor_state),
            current_slot_attestations: vector![],
            preprocessed_states: StateCache::default(),
            execution_payload_locations: hashmap! {},
            aggregate_and_proof_supersets: Arc::new(AggregateAndProofSupersets::new()),
            accepted_blob_sidecars: HashMap::default(),
            accepted_data_column_sidecars: HashMap::default(),
            blob_cache: BlobCache::default(),
            data_column_cache: DataColumnCache::default(),
            rejected_block_roots: HashSet::default(),
            finished_initial_forward_sync,
            custody_columns: HashSet::default(),
        }
    }

    #[must_use]
    pub fn chain_config(&self) -> &ChainConfig {
        &self.chain_config
    }

    #[must_use]
    pub const fn store_config(&self) -> StoreConfig {
        self.store_config
    }

    #[must_use]
    pub const fn tick(&self) -> Tick {
        self.tick
    }

    /// [`get_current_slot`](https://github.com/ethereum/consensus-specs/blob/v1.3.0/specs/phase0/fork-choice.md#get_current_slot)
    #[must_use]
    pub const fn slot(&self) -> Slot {
        self.tick.slot
    }

    #[must_use]
    pub fn phase(&self) -> Phase {
        self.chain_config.phase_at_slot::<P>(self.slot())
    }

    #[must_use]
    pub fn previous_epoch(&self) -> Epoch {
        // > Use GENESIS_EPOCH for previous when genesis to avoid underflow
        self.current_epoch().saturating_sub(1).max(GENESIS_EPOCH)
    }

    #[must_use]
    pub fn current_epoch(&self) -> Epoch {
        Self::epoch_at_slot(self.slot())
    }

    #[must_use]
    pub fn anchor_epoch(&self) -> Epoch {
        Self::epoch_at_slot(self.anchor().slot())
    }

    #[must_use]
    pub fn cached_blob_sidecar_by_id(
        &self,
        blob_id: BlobIdentifier,
    ) -> Option<Arc<BlobSidecar<P>>> {
        self.blob_cache.get(blob_id)
    }

    #[must_use]
    pub fn cached_data_column_sidecar_by_id(
        &self,
        data_column_id: DataColumnIdentifier,
    ) -> Option<Arc<DataColumnSidecar<P>>> {
        self.data_column_cache.get(data_column_id)
    }

    #[must_use]
    pub const fn justified_checkpoint(&self) -> Checkpoint {
        self.justified_checkpoint
    }

    #[must_use]
    pub const fn finalized_checkpoint(&self) -> Checkpoint {
        self.finalized_checkpoint
    }

    #[must_use]
    pub const fn unrealized_justified_checkpoint(&self) -> Checkpoint {
        self.unrealized_justified_checkpoint
    }

    #[must_use]
    pub const fn justified_epoch(&self) -> Epoch {
        self.justified_checkpoint.epoch
    }

    #[must_use]
    pub const fn finalized_epoch(&self) -> Epoch {
        self.finalized_checkpoint.epoch
    }

    #[must_use]
    pub const fn finalized_root(&self) -> H256 {
        self.finalized_checkpoint.root
    }

    #[must_use]
    pub const fn finalized_slot(&self) -> Slot {
        Self::start_of_epoch(self.finalized_epoch())
    }

    #[must_use]
    pub const fn proposer_boost_root(&self) -> H256 {
        self.proposer_boost_root
    }

    #[must_use]
    pub const fn finalized(&self) -> &Vector<ChainLink<P>> {
        &self.finalized
    }

    #[must_use]
    pub const fn unfinalized(&self) -> &OrdMap<SegmentId, Segment<P>> {
        &self.unfinalized
    }

    fn lowest_unused_segment_id(&self) -> Result<SegmentId> {
        // A block cannot finalize itself, so once a child of the anchor is added to the store, the
        // number of unfinalized blocks cannot go down to zero. As a result of this, segment IDs
        // will never be reused.
        self.unfinalized
            .keys()
            .next_back()
            .copied()
            .map(SegmentId::next)
            .unwrap_or(Ok(SegmentId::FIRST))
    }

    #[must_use]
    pub fn chain_link(&self, block_root: H256) -> Option<&ChainLink<P>> {
        if let Some(location) = self.unfinalized_locations.get(&block_root) {
            let Location {
                segment_id,
                position,
            } = location;

            return Some(&self.unfinalized[segment_id][*position].chain_link);
        }

        let index = self.finalized_indices.get(&block_root)?;

        Some(&self.finalized[*index])
    }

    #[must_use]
    pub fn block(&self, block_root: H256) -> Option<WithStatus<&Arc<SignedBeaconBlock<P>>>> {
        let chain_link = self.chain_link(block_root)?;

        Some(WithStatus {
            value: &chain_link.block,
            optimistic: chain_link.is_optimistic(),
            finalized: self.is_slot_finalized(chain_link.slot()),
        })
    }

    #[must_use]
    pub fn contains_block(&self, block_root: H256) -> bool {
        self.contains_unfinalized_block(block_root)
            || self.finalized_indices.contains_key(&block_root)
    }

    fn contains_unfinalized_block(&self, block_root: H256) -> bool {
        self.unfinalized_locations.contains_key(&block_root)
    }

    #[must_use]
    pub fn state_by_state_root(&self, state_root: H256) -> Option<WithStatus<Arc<BeaconState<P>>>> {
        self.canonical_chain()
            .find(|chain_link| chain_link.block.message().state_root() == state_root)
            .map(|chain_link| WithStatus {
                value: chain_link.state(self),
                optimistic: chain_link.is_optimistic(),
                finalized: self.is_slot_finalized(chain_link.slot()),
            })
    }

    pub fn state_by_block_root(&self, block_root: H256) -> Option<Arc<BeaconState<P>>> {
        self.chain_link(block_root)
            .map(|chain_link| chain_link.state(self))
    }

    #[must_use]
    pub fn anchor(&self) -> &ChainLink<P> {
        self.finalized
            .front()
            .expect("the store always contains at least one finalized block")
    }

    #[must_use]
    pub fn last_finalized(&self) -> &ChainLink<P> {
        self.finalized
            .back()
            .expect("the store always contains at least one finalized block")
    }

    #[must_use]
    pub fn justified_chain_link(&self) -> Option<&ChainLink<P>> {
        self.chain_link(self.justified_checkpoint.root)
    }

    #[must_use]
    pub fn chain_link_before_or_at(&self, slot: Slot) -> Option<&ChainLink<P>> {
        self.unfinalized_before_or_at(slot)
            .or_else(|| self.finalized_before_or_at(slot))
    }

    #[must_use]
    pub fn finalized_before_or_at(&self, slot: Slot) -> Option<&ChainLink<P>> {
        let index = match self.finalized.binary_search_by_key(&slot, ChainLink::slot) {
            Ok(index) => index,
            Err(0) => return None,
            Err(nonzero) => nonzero - 1,
        };

        Some(&self.finalized[index])
    }

    fn unfinalized_before_or_at(&self, slot: Slot) -> Option<&ChainLink<P>> {
        self.canonical_chain_segments()
            .find_map(|(segment, position)| {
                segment
                    .block_before_or_at(slot, position)
                    .filter(|block| block.non_invalid())
            })
            .map(|unfinalized_block| &unfinalized_block.chain_link)
    }

    #[must_use]
    pub fn unfinalized_chain_link_by_execution_block_hash(
        &self,
        block_hash: ExecutionBlockHash,
    ) -> Option<&ChainLink<P>> {
        let Location {
            segment_id,
            position,
        } = self.execution_payload_locations.get(&block_hash)?;

        Some(&self.unfinalized[segment_id][*position].chain_link)
    }

    #[must_use]
    pub fn unfinalized_chain_link_mut(&mut self, block_root: H256) -> Option<&mut ChainLink<P>> {
        let Location {
            segment_id,
            position,
        } = self.unfinalized_locations.get(&block_root)?;

        Some(&mut self.unfinalized[segment_id][*position].chain_link)
    }

    // TODO(Grandine Team): The Optimistic Sync specification says that a node whose forks are all
    //                      non-viable due to invalid payloads should be considered optimistic, but
    //                      it's not clear if that means Eth Beacon Node API responses should have
    //                      `execution_optimistic` set to `true`. Even if all forks are non-viable,
    //                      the block that is returned as fallback may have `PayloadStatus::Valid`.
    //
    //                      Consider making `head` return `WithStatus<&ChainLink<P>>` and combining
    //                      the two `WithStatus.optimistic` fields in `fork_choice_control::queries`.
    /// Returns the head of the canonical chain, which may be optimistic.
    ///
    /// Corresponds to [`get_head`] from the Fork Choice specification.
    ///
    /// Other [`Store`] methods should only call this when the [`Store`] is in a consistent state.
    /// The assertions about segment viability inside the method may fail otherwise.
    /// See `handles_blocks_after_non_genesis_anchor_and_remains_without_viable_forks_for_1_epoch`
    /// in `fork_choice_control::extra_tests`.
    ///
    /// [`get_head`]: https://github.com/ethereum/consensus-specs/blob/v1.3.0/specs/phase0/fork-choice.md#get_head
    #[must_use]
    pub fn head(&self) -> &ChainLink<P> {
        if let Some(unfinalized_block) = self.unfinalized_head() {
            return &unfinalized_block.chain_link;
        }

        let no_viable_segments = !self
            .unfinalized
            .values()
            .any(|segment| self.is_segment_viable(segment));

        assert!(no_viable_segments);

        if self.unfinalized.is_empty() {
            // This assertion may become incorrect if full persistence is ever implemented.
            assert_eq!(self.finalized.len(), 1);
        }

        if !self.unfinalized.is_empty() && self.anchor_epoch() == GENESIS_EPOCH {
            // There are multiple reasons why a fork choice store may have no viable forks:
            // - There may be no blocks past the anchor.
            // - The anchor may be a non-genesis block.
            // - The fork choice store may be poisoned.
            // The condition above eliminates the first two.
            //
            // See the Optimistic Sync specification for more information:
            // - [Definition of an optimistic node].
            // - [Fork choice poisoning].
            //
            // [Definition of an optimistic node]: https://github.com/ethereum/consensus-specs/blob/9839ed49346a85f95af4f8b0cb9c4d98b2308af8/sync/optimistic.md#helpers
            // [Fork choice poisoning]:            https://github.com/ethereum/consensus-specs/blob/9839ed49346a85f95af4f8b0cb9c4d98b2308af8/sync/optimistic.md#fork-choice-poisoning
            assert!(self.is_poisoned());
        }

        if let Some(justified_chain_link) = self.justified_chain_link() {
            // The fork choice rule starts from the justified block.
            // It is returned as fallback if no viable forks exist.
            //
            // Without optimistic sync this would be equivalent to returning the anchor.
            // This would only be reached when the anchor is the justified block.
            return justified_chain_link;
        }

        // This should only be reached if the justified block gets pruned.
        // See `survives_and_recovers_from_justified_block_being_pruned` in
        // `fork_choice_control::extra_tests`.
        //
        // A fully compliant implementation should return an orphaned block as the head.
        // Our implementation cannot do so because it prunes orphaned blocks as soon as possible.
        // The last finalized block would be more recent and potentially more useful,
        // but the anchor is closer to what's specified and potentially safer.
        self.anchor()
    }

    #[must_use]
    pub fn unfinalized_head(&self) -> Option<&UnfinalizedBlock<P>> {
        self.head_segment()?.last_non_invalid_block()
    }

    fn head_segment(&self) -> Option<&Segment<P>> {
        let segment_id = self.head_segment_id?;
        Some(&self.unfinalized[&segment_id])
    }

    pub fn canonical_chain(&self) -> impl Iterator<Item = &ChainLink<P>> {
        self.unfinalized_canonical_chain()
            .chain(self.finalized.iter().rev())
    }

    pub fn unfinalized_canonical_chain(&self) -> impl Iterator<Item = &ChainLink<P>> {
        self.canonical_chain_segments()
            .flat_map(|(segment, position)| segment.chain_ending_at(position))
            .skip_while(|chain_link| chain_link.is_invalid())
    }

    pub fn canonical_chain_segments(&self) -> impl Iterator<Item = (&Segment<P>, Position)> {
        self.head_segment_id
            .into_iter()
            .flat_map(move |head_segment_id| {
                let head_segment = &self.unfinalized[&head_segment_id];
                self.segments_ending_with(head_segment, head_segment.last_position())
            })
    }

    pub fn chain_ending_with(&self, block_root: H256) -> impl Iterator<Item = &ChainLink<P>> {
        if let Some(location) = self.unfinalized_locations.get(&block_root).copied() {
            let segment = &self.unfinalized[&location.segment_id];

            return self
                .unfinalized_chain_ending_with(segment, location.position)
                .chain(self.finalized.iter().rev())
                .pipe(Either::Left);
        }

        let length = self
            .finalized_indices
            .get(&block_root)
            .map(|index| index + 1)
            .unwrap_or_default();

        self.finalized.iter().take(length).rev().pipe(Either::Right)
    }

    fn unfinalized_chain_ending_with<'store>(
        &'store self,
        segment: &'store Segment<P>,
        last_included: Position,
    ) -> impl Iterator<Item = &ChainLink<P>> {
        self.segments_ending_with(segment, last_included)
            .flat_map(|(segment, position)| segment.chain_ending_at(position))
    }

    fn segments_ending_with<'store>(
        &'store self,
        segment: &'store Segment<P>,
        last_included: Position,
    ) -> impl Iterator<Item = (&Segment<P>, Position)> {
        core::iter::successors(Some((segment, last_included)), move |(segment, _)| {
            let parent_location = self.parent_location(segment)?;
            let parent = &self.unfinalized[&parent_location.segment_id];
            Some((parent, parent_location.position))
        })
    }

    fn is_root(&self, segment: &Segment<P>) -> bool {
        segment
            .first_block()
            .chain_link
            .block
            .message()
            .parent_root()
            == self.last_finalized().block_root
    }

    fn parent_location(&self, segment: &Segment<P>) -> Option<Location> {
        let parent_root = segment
            .first_block()
            .chain_link
            .block
            .message()
            .parent_root();
        self.unfinalized_locations.get(&parent_root).copied()
    }

    // Finality of a block or state can be determined by comparing its slot with the finalized slot.
    // That should be correct because our implementation prunes orphans as soon as possible.
    #[must_use]
    pub const fn is_slot_finalized(&self, slot: Slot) -> bool {
        slot <= self.finalized_slot()
    }

    #[must_use]
    pub fn is_poisoned(&self) -> bool {
        if self.unfinalized.is_empty() {
            return false;
        }

        self.unfinalized
            .values()
            .map(Segment::last_block)
            .filter(|block| self.is_block_viable(block))
            .all(UnfinalizedBlock::is_invalid)
    }

    #[must_use]
    pub fn is_segment_viable(&self, segment: &Segment<P>) -> bool {
        segment
            .last_non_invalid_block()
            .is_some_and(|block| self.is_block_viable(block))
    }

    // If the anchor is a non-genesis block, no blocks will be viable for at least 2/3 of an epoch.
    // The anchor feature is underdeveloped and poorly specified, so this might not be intended.
    fn is_block_viable(&self, unfinalized_block: &UnfinalizedBlock<P>) -> bool {
        let voting_source = self.voting_source(unfinalized_block);

        // > The voting source should be at the same height as the store's justified checkpoint or
        // > not more than two epochs ago
        let correct_justified = self.justified_epoch() == GENESIS_EPOCH
            || voting_source.epoch == self.justified_checkpoint.epoch
            || voting_source.epoch + 2 >= self.current_epoch();

        // `correct_finalized` should always be true because our implementation prunes orphans as
        // soon as possible. We check it anyway to be safe.
        //
        // A note in the tests for `consensus-specs` implies `correct_finalized` can never be false:
        // <https://github.com/ethereum/consensus-specs/blob/v1.3.0/tests/core/pyspec/eth2spec/test/phase0/fork_choice/test_get_head.py#L628-L636>
        // That is because `filter_block_tree` is only ever called with the justified block or its
        // descendants, which is documented as a precondition in the Fork Choice specification:
        // <https://github.com/ethereum/consensus-specs/blob/v1.3.0/specs/phase0/fork-choice.md#filter_block_tree>
        // However, that relies on the invariant that the justified block is always a descendant of
        // the finalized block, which we know to be broken.
        let correct_finalized = 'block: {
            if self.finalized_epoch() == GENESIS_EPOCH {
                break 'block true;
            }

            let ancestor_at_finalized_slot = self
                .ancestor(
                    unfinalized_block.chain_link.block_root,
                    self.finalized_slot(),
                )
                .expect(
                    "every block in the store should have an ancestor at the last finalized slot",
                );

            ancestor_at_finalized_slot == self.finalized_checkpoint.root
        };

        correct_justified && correct_finalized
    }

    /// [`get_voting_source`](https://github.com/ethereum/consensus-specs/blob/v1.3.0/specs/phase0/fork-choice.md#get_voting_source)
    fn voting_source(&self, unfinalized_block: &UnfinalizedBlock<P>) -> Checkpoint {
        if self.current_epoch() > unfinalized_block.epoch() {
            // > The block is from a prior epoch, the voting source will be pulled-up
            unfinalized_block.chain_link.unrealized_justified_checkpoint
        } else {
            // > The block is not from a prior epoch, therefore the voting source is not pulled up
            unfinalized_block
                .chain_link
                .state(self)
                .current_justified_checkpoint()
        }
    }

    fn should_wait_for_justified_state(&self, checkpoint: Checkpoint) -> bool {
        // The comparison with `self.anchor_epoch()` is needed for two reasons:
        // - All checkpoints in a genesis state have their `root` set to 0x00…00. In contrast, the
        //   fork choice store uses the root of the anchor block to construct the first justified
        //   checkpoint. The latter will almost never equal 0x00…00, but the anchor state should
        //   already be present in `Store.checkpoint_states`.
        // - If the anchor state is not a genesis state, all checkpoints in it are from epochs prior
        //   to the anchor epoch. The corresponding states cannot be computed because that would
        //   require data predating the anchor.
        checkpoint.epoch > self.anchor_epoch() && !self.contains_checkpoint_state(checkpoint)
    }

    fn is_block_from_prior_epoch(&self, chain_link: &ChainLink<P>) -> bool {
        chain_link.epoch() < self.current_epoch()
    }

    /// Like [`get_weight`], but returns the full [`Score`] of a block including the tiebreaker.
    ///
    /// [`get_weight`]: https://github.com/ethereum/consensus-specs/blob/v1.3.0/specs/phase0/fork-choice.md#get_weight
    fn score(&self, unfinalized_block: &UnfinalizedBlock<P>) -> Score {
        let attestation_score = unfinalized_block.attesting_balance;

        // > Boost is applied if ``root`` is an ancestor of ``proposer_boost_root``
        //
        // The call to `Store::contains_unfinalized_block` is needed because `consensus-spec-tests`
        // expects `proposer_boost_root` to be retained even when the corresponding block is pruned.
        //
        // The "unfinalized block" in the `expect` message refers to the boosted block,
        // not the `unfinalized_block` parameter.
        let ancestor_of_boosted_block = self.contains_unfinalized_block(self.proposer_boost_root)
            && self
                .ancestor(self.proposer_boost_root, unfinalized_block.slot())
                .expect("every unfinalized block has an ancestor at every unfinalized slot")
                == unfinalized_block.chain_link.block_root;

        let proposer_score = if ancestor_of_boosted_block {
            // > Calculate proposer score if ``proposer_boost_root`` is set
            self.timely_proposer_score()
        } else {
            // > Return only attestation score if ``proposer_boost_root`` is not set
            0
        };

        // > Ties broken by favoring block with lexicographically higher root
        let tiebreaker = unfinalized_block.chain_link.block_root;

        (attestation_score + proposer_score, tiebreaker)
    }

    fn timely_proposer_score(&self) -> Gwei {
        *self.timely_proposer_score.get_or_init(|| {
            let total_active_balance = self.justified_active_balances.iter().sum::<Gwei>();
            let committee_weight = total_active_balance / P::SlotsPerEpoch::non_zero();
            committee_weight * self.chain_config.proposer_score_boost / 100
        })
    }

    /// [`get_ancestor`](https://github.com/ethereum/consensus-specs/blob/v1.3.0/specs/phase0/fork-choice.md#get_ancestor)
    ///
    /// This should never return `None` in normal operation, but the reasons for that are slightly
    /// different at each call site, so we call `Option::expect` every time we use this instead of
    /// changing the type.
    fn ancestor(&self, descendant_root: H256, ancestor_slot: Slot) -> Option<H256> {
        if let Some(location) = self.unfinalized_locations.get(&descendant_root).copied() {
            let descendant_segment = &self.unfinalized[&location.segment_id];

            let chain_link = self
                .segments_ending_with(descendant_segment, location.position)
                .find_map(|(segment, position)| segment.block_before_or_at(ancestor_slot, position))
                .map(|unfinalized_block| &unfinalized_block.chain_link)
                .or_else(|| self.finalized_before_or_at(ancestor_slot))?;

            return Some(chain_link.block_root);
        }

        assert!(
            self.finalized_indices.contains_key(&descendant_root),
            "Store::ancestor should only be called with roots of blocks known to be in the store",
        );

        self.finalized_before_or_at(ancestor_slot)
            .map(|chain_link| chain_link.block_root)
    }

    #[must_use]
    pub fn common_ancestor(&self, a_root: H256, b_root: H256) -> Option<&ChainLink<P>> {
        itertools::merge_join_by(
            self.chain_ending_with(a_root),
            self.chain_ending_with(b_root),
            |a, b| a.slot().cmp(&b.slot()).reverse(),
        )
        .find_map(|either_or_both| match either_or_both {
            EitherOrBoth::Both(a, b) => core::ptr::eq(a, b).then_some(a),
            _ => None,
        })
    }

    fn justified_state(&self) -> &BeaconState<P> {
        self.checkpoint_states
            .get(&self.justified_checkpoint)
            .expect(
                "the waiting mechanism in the mutator combined with the checks in \
                 Store::validate_block should ensure that the justified state exists",
            )
    }

    pub fn contains_checkpoint_state(&self, checkpoint: Checkpoint) -> bool {
        self.checkpoint_states.contains_key(&checkpoint)
    }

    pub fn checkpoint_state(&self, checkpoint: Checkpoint) -> Option<&Arc<BeaconState<P>>> {
        self.checkpoint_states.get(&checkpoint)
    }

    pub fn insert_checkpoint_state(&mut self, checkpoint: Checkpoint, state: Arc<BeaconState<P>>) {
        self.checkpoint_states
            .insert(checkpoint, state)
            .expect_none(
                "the state corresponding to a particular checkpoint should only be inserted once; \
                 the mutator should only spawn one CheckpointStateTask per checkpoint",
            )
    }

    /// [`get_safe_execution_payload_hash`](https://github.com/ethereum/consensus-specs/blob/v1.3.0/fork_choice/safe-block.md#get_safe_execution_payload_hash)
    #[must_use]
    pub fn safe_execution_payload_hash(&self) -> ExecutionBlockHash {
        self.justified_chain_link()
            .and_then(ChainLink::execution_block_hash)
            .unwrap_or_default()
    }

    #[must_use]
    pub fn finalized_execution_payload_hash(&self) -> ExecutionBlockHash {
        // > As per EIP-3675, before a post-transition block is finalized,
        // > `notify_forkchoice_updated` MUST be called with `finalized_block_hash = Hash32()`.
        self.last_finalized()
            .execution_block_hash()
            .unwrap_or_default()
    }

    #[allow(clippy::too_many_lines)]
    pub fn validate_block(
        &self,
        block: Arc<SignedBeaconBlock<P>>,
        state_root_policy: StateRootPolicy,
        execution_engine: impl ExecutionEngine<P> + Send,
        verifier: impl Verifier + Send,
    ) -> Result<BlockAction<P>> {
        let block_root = block.message().hash_tree_root();

        // Skip blocks that are already known.
        //
        // This is a slight deviation from `consensus-specs`, but it appears to be compatible with
        // both the fork choice rule and the Networking specification.
        if self.contains_block(block_root) {
            return Ok(BlockAction::Ignore);
        }

        // > Blocks cannot be in the future.
        // > If they are, their consideration must be delayed until the are in the past.
        if self.slot() < block.message().slot() {
            return Ok(BlockAction::DelayUntilSlot(block));
        }

        // > Check that block is later than the finalized epoch slot
        //
        // This is redundant but may be faster than loading the parent block.
        if block.message().slot() <= self.finalized_slot() {
            return Ok(BlockAction::Ignore);
        }

        // > Parent block must be known
        let Some(parent) = self.chain_link(block.message().parent_root()) else {
            return Ok(BlockAction::DelayUntilParent(block));
        };

        // > Check block is a descendant of the finalized block at the checkpoint finalized slot
        //
        // Checking the slot is sufficient because orphans are pruned as soon as possible.
        if parent.slot() < self.finalized_slot() {
            return Ok(BlockAction::Ignore);
        }

        // > Make a copy of the state to avoid mutability issues
        let mut state = self
            .preprocessed_states
            .before_or_at_slot(parent.block_root, block.message().slot())
            .cloned()
            .unwrap_or_else(|| {
                if Feature::WarnOnStateCacheSlotProcessing.is_enabled() && self.is_forward_synced()
                {
                    // `Backtrace::force_capture` can be costly and a warning may be excessive,
                    // but this is controlled by a `Feature` that should be disabled by default.
                    warn!(
                        "processing slots for beacon state not found in state cache before state transition \
                         (block root: {block_root:?}, parent block root: {:?}, from slot {} to {})\n{}",
                        parent.block_root,
                        parent.slot(),
                        block.message().slot(),
                        Backtrace::force_capture(),
                    );
                }

                parent.state(self)
            });

        // This validation was removed from Capella in `consensus-specs` v1.4.0-alpha.0.
        // See <https://github.com/ethereum/consensus-specs/pull/3232>.
        // It is unclear when modifications to fork choice logic should come into effect.
        // We check the phase of the block rather than the current slot.
        if block.phase() < Phase::Capella {
            // > [New in Bellatrix]
            //
            // The Fork Choice specification does this after the state transition.
            // We don't because that would require keeping around a clone of the pre-state.
            if let Some(body) = block
                .message()
                .body()
                .post_bellatrix()
                .filter(|body| predicates::is_merge_transition_block(&state, *body))
            {
                match self.validate_merge_block(&block, body, &execution_engine)? {
                    PartialBlockAction::Accept => {}
                    PartialBlockAction::Ignore => return Ok(BlockAction::Ignore),
                }
            }
        }

        // > [Modified in EIP7594] Check if blob data is available
        //
        // If not, this block MAY be queued and subsequently considered when blob data becomes available
        if self
            .chain_config
            .is_eip7594_fork(accessors::get_current_epoch(&state))
        {
            let missing_indices = self.indices_of_missing_data_columns(&parent.block);

            if missing_indices.len() * 2 >= NumberOfColumns::USIZE && self.is_forward_synced() {
                return Ok(BlockAction::DelayUntilBlobs(block));
            }
        } else {
            if !self.indices_of_missing_blobs(&block).is_empty() {
                return Ok(BlockAction::DelayUntilBlobs(block));
            }
        }

        // > Check the block is valid and compute the post-state
        combined::custom_state_transition(
            &self.chain_config,
            state.make_mut(),
            &block,
            ProcessSlots::IfNeeded,
            state_root_policy,
            execution_engine,
            verifier,
            NullSlotReport,
        )?;

        let attester_slashing_results = block
            .message()
            .body()
            .attester_slashings()
            .iter()
            .map(|attester_slashing| {
                self.validate_attester_slashing(attester_slashing, AttesterSlashingOrigin::Block)
            })
            .collect();

        let justified_checkpoint = state.current_justified_checkpoint();

        // TODO(Grandine Team): Optimize computation of unrealized checkpoints.
        //                      Unrealized checkpoints must be computed for every block,
        //                      but `process_justification_and_finalization` is slow.
        //                      Lighthouse has a check that avoids calling it 1/3 of the time.
        //                      Calculating balances incrementally is probably a better way to do it,
        //                      as it would make `process_justification_and_finalization` nearly free.
        //                      Specializing the `statistics` functions might help too.
        // > Eagerly compute unrealized justification and finality
        let (unrealized_justified_checkpoint, unrealized_finalized_checkpoint) = {
            let mut state = state.clone_arc();

            // > Pull up the post-state of the block to the next epoch boundary
            combined::process_justification_and_finalization(state.make_mut())?;

            let justified = state.current_justified_checkpoint();
            let finalized = state.finalized_checkpoint();

            (justified, finalized)
        };

        let payload_status = Self::initial_payload_status(&state);

        let chain_link = ChainLink {
            block_root,
            block,
            state: Some(state),
            unrealized_justified_checkpoint,
            unrealized_finalized_checkpoint,
            payload_status,
        };

        // Ensure that the new justified state is present in the store when
        // `Store::update_balances_after_justification` is executed. This prevents the problem
        // described in <https://github.com/ethereum/consensus-specs/issues/1887>.
        if self.should_wait_for_justified_state(justified_checkpoint) {
            return Ok(BlockAction::WaitForJustifiedState(
                chain_link,
                attester_slashing_results,
                justified_checkpoint,
            ));
        }

        // > If the block is from a prior epoch, apply the realized values
        if self.is_block_from_prior_epoch(&chain_link)
            && self.should_wait_for_justified_state(unrealized_justified_checkpoint)
        {
            return Ok(BlockAction::WaitForJustifiedState(
                chain_link,
                attester_slashing_results,
                unrealized_justified_checkpoint,
            ));
        }

        // > Add new block to the store
        //
        // > Add new state for this block to the store
        Ok(BlockAction::Accept(chain_link, attester_slashing_results))
    }

    /// [`validate_merge_block`](https://github.com/ethereum/consensus-specs/blob/v1.3.0/specs/bellatrix/fork-choice.md#validate_merge_block)
    ///
    /// > Check the parent PoW block of execution payload is a valid terminal PoW block.
    /// >
    /// > Note: Unavailable PoW block(s) may later become available,
    /// > and a client software MAY delay a call to ``validate_merge_block``
    /// > until the PoW block(s) become available.
    fn validate_merge_block<E: ExecutionEngine<P>>(
        &self,
        block: &Arc<SignedBeaconBlock<P>>,
        body: &(impl PostBellatrixBeaconBlockBody<P> + ?Sized),
        execution_engine: E,
    ) -> Result<PartialBlockAction> {
        if !self.chain_config.terminal_block_hash.is_zero() {
            let epoch = misc::compute_epoch_at_slot::<P>(block.message().slot());

            // > If `TERMINAL_BLOCK_HASH` is used as an override,
            // > the activation epoch must be reached.
            ensure!(
                epoch >= self.chain_config.terminal_block_hash_activation_epoch,
                Error::MergeBlockBeforeActivationEpoch {
                    block: block.clone_arc(),
                },
            );

            ensure!(
                body.execution_payload().parent_hash() == self.chain_config.terminal_block_hash,
                Error::TerminalBlockHashMismatch {
                    block: block.clone_arc(),
                },
            );

            return Ok(PartialBlockAction::Accept);
        }

        if E::IS_NULL {
            return Ok(PartialBlockAction::Accept);
        }

        let pow_block_missing_block_action =
            if execution_engine.allow_optimistic_merge_block_validation() {
                // In case PoW block is not found (e.g. execution engine is not synced),
                // let fork choice optimistically accept beacon block
                PartialBlockAction::Accept
            } else {
                PartialBlockAction::Ignore
            };

        // > Check if `pow_block` is available
        let Some(pow_block) = execution_engine.pow_block(body.execution_payload().parent_hash())
        else {
            return Ok(pow_block_missing_block_action);
        };

        // > Check if `pow_parent` is available
        let Some(pow_parent) = execution_engine.pow_block(pow_block.pow_block.parent_hash) else {
            return Ok(pow_block_missing_block_action);
        };

        // > Check if `pow_block` is a valid terminal PoW block
        self.validate_terminal_pow_block(block, pow_block.pow_block, pow_parent.pow_block)?;

        Ok(PartialBlockAction::Accept)
    }

    /// [`is_valid_terminal_pow_block`](https://github.com/ethereum/consensus-specs/blob/v1.3.0/specs/bellatrix/fork-choice.md#is_valid_terminal_pow_block)
    fn validate_terminal_pow_block(
        &self,
        block: &Arc<SignedBeaconBlock<P>>,
        pow_block: PowBlock,
        parent: PowBlock,
    ) -> Result<()> {
        ensure!(
            pow_block.total_difficulty >= self.chain_config.terminal_total_difficulty,
            Error::TerminalTotalDifficultyNotReached {
                block: block.clone_arc(),
                pow_block: Box::new(pow_block),
            },
        );

        ensure!(
            parent.total_difficulty < self.chain_config.terminal_total_difficulty,
            Error::TerminalTotalDifficultyReachedByParent {
                block: block.clone_arc(),
                pow_block: Box::new(pow_block),
                parent: Box::new(parent),
            },
        );

        Ok(())
    }

    #[allow(clippy::too_many_lines)]
    pub fn validate_aggregate_and_proof<I>(
        &self,
        aggregate_and_proof: Box<SignedAggregateAndProof<P>>,
        origin: &AggregateAndProofOrigin<I>,
    ) -> Result<AggregateAndProofAction<P>> {
        let SignedAggregateAndProof {
            ref message,
            signature,
        } = *aggregate_and_proof;

        let AggregateAndProof {
            aggregator_index,
            ref aggregate,
            selection_proof,
        } = *message;

        match self.validate_attestation_internal(aggregate, false)? {
            PartialAttestationAction::Accept => {}
            PartialAttestationAction::Ignore => {
                return Ok(AggregateAndProofAction::Ignore);
            }
            PartialAttestationAction::DelayUntilBlock(block_root) => {
                return Ok(AggregateAndProofAction::DelayUntilBlock(
                    aggregate_and_proof,
                    block_root,
                ));
            }
            PartialAttestationAction::DelayUntilSlot => {
                return Ok(AggregateAndProofAction::DelayUntilSlot(aggregate_and_proof));
            }
        }

        let AttestationData {
            slot,
            index,
            target,
            ..
        } = aggregate.data;

        // TODO(feature/deneb): Figure out why this validation is split over 2 methods.
        // TODO(feature/deneb): This appears to be unfinished.
        //                      Deneb replaces the old validation with 2 new ones.
        //                      One of them is in `Store::validate_attestation_internal`.
        if self.phase() < Phase::Deneb {
            // > `aggregate.data.slot` is within the last `ATTESTATION_PROPAGATION_SLOT_RANGE` slots
            //
            // The other half of this validation is performed in
            // `Store::validate_attestation_internal`.
            //
            // `ATTESTATION_PROPAGATION_SLOT_RANGE` happens to be equal to `SLOTS_PER_EPOCH` in the
            // mainnet preset, but `ATTESTATION_PROPAGATION_SLOT_RANGE` is not configurable, so this
            // is not a full replacement for the `target.epoch` validation in
            // `Store::validate_attestation_internal`.
            if slot + ATTESTATION_PROPAGATION_SLOT_RANGE < self.slot() {
                return Ok(AggregateAndProofAction::Ignore);
            }
        }

        // > The attestation has participants
        ensure!(
            aggregate.aggregation_bits.count_ones() > 0,
            Error::AggregateAttestationHasNoAggregationBitsSet {
                aggregate_and_proof,
            }
        );

        // > Get state at the `target` to fully validate attestation
        //
        // This should only be done after `Store::validate_attestation_internal` to ensure that the
        // block corresponding to the FFG vote target is present in the store.
        //
        // Computing the target state is potentially resource intensive, so validations that don't
        // need it should be performed first.
        let target_state = if Feature::CacheTargetStates.is_enabled() {
            let Some(state) = self.checkpoint_states.get(&target) else {
                return Ok(AggregateAndProofAction::WaitForTargetState(
                    aggregate_and_proof,
                ));
            };

            state.clone_arc()
        } else {
            let Some(state) = self.state_before_or_at_slot(
                target.root,
                misc::compute_start_slot_at_epoch::<P>(target.epoch),
            ) else {
                return Ok(AggregateAndProofAction::DelayUntilBlock(
                    aggregate_and_proof,
                    target.root,
                ));
            };

            state
        };

        if accessors::relative_epoch(&target_state, target.epoch).is_err() {
            return Ok(AggregateAndProofAction::Ignore);
        }

        // > `aggregate_and_proof.selection_proof` selects the validator as an aggregator for the
        // > slot
        ensure!(
            predicates::is_aggregator(&target_state, slot, index, selection_proof)?,
            Error::ValidatorNotAggregator {
                aggregate_and_proof,
            },
        );

        let committee = accessors::beacon_committee(&target_state, slot, index)?;

        // > The aggregator's validator index is within the committee
        ensure!(
            committee.into_iter().contains(&aggregator_index),
            Error::AggregatorNotInCommittee {
                aggregate_and_proof,
                committee: committee.into_iter().collect(),
            },
        );

        let public_key = &target_state.validators().get(aggregator_index)?.pubkey;

        if origin.verify_signatures() {
            let chain_config = &self.chain_config;

            // > The `aggregate_and_proof.selection_proof` is a valid signature of the
            // > `aggregate.data.slot` by the validator with index
            // > `aggregate_and_proof.aggregator_index`.
            if let Err(error) =
                slot.verify(chain_config, &target_state, selection_proof, public_key)
            {
                bail!(error.context(Error::InvalidSelectionProof {
                    aggregate_and_proof,
                }));
            }

            // > The aggregator signature, `signed_aggregate_and_proof.signature`, is valid.
            if let Err(error) = message.verify(chain_config, &target_state, signature, public_key) {
                bail!(error.context(Error::InvalidAggregateAndProofSignature {
                    aggregate_and_proof,
                }));
            }
        }

        let attesting_indices =
            self.attesting_indices(&target_state, aggregate, origin.verify_signatures())?;

        // https://github.com/ethereum/consensus-specs/pull/2847
        let is_superset = self.aggregate_and_proof_supersets.check(aggregate);

        Ok(AggregateAndProofAction::Accept {
            aggregate_and_proof,
            attesting_indices,
            is_superset,
        })
    }

    pub fn validate_attestation<I>(
        &self,
        attestation: Arc<Attestation<P>>,
        origin: &AttestationOrigin<I>,
    ) -> Result<AttestationAction<P>> {
        match self.validate_attestation_internal(&attestation, origin.is_from_block())? {
            PartialAttestationAction::Accept => {}
            PartialAttestationAction::Ignore => {
                return Ok(AttestationAction::Ignore);
            }
            PartialAttestationAction::DelayUntilBlock(block_root) => {
                return Ok(AttestationAction::DelayUntilBlock(attestation, block_root));
            }
            PartialAttestationAction::DelayUntilSlot => {
                return Ok(AttestationAction::DelayUntilSlot(attestation));
            }
        }

        let AttestationData {
            slot,
            index,
            target,
            ..
        } = attestation.data;

        // TODO(feature/deneb): Figure out why this validation is split over 2 methods.
        // TODO(feature/deneb): This appears to be unfinished.
        //                      Deneb replaces the old validation with 2 new ones.
        //                      One of them is in `Store::validate_attestation_internal`.
        if self.phase() < Phase::Deneb && origin.validate_as_gossip() {
            // > `aggregate.data.slot` is within the last `ATTESTATION_PROPAGATION_SLOT_RANGE` slots
            //
            // The other half of this validation is performed in
            // `Store::validate_attestation_internal`.
            //
            // `ATTESTATION_PROPAGATION_SLOT_RANGE` happens to be equal to `SLOTS_PER_EPOCH` in the
            // mainnet preset, but `ATTESTATION_PROPAGATION_SLOT_RANGE` is not configurable, so this
            // is not a full replacement for the `target.epoch` validation in
            // `Store::validate_attestation_internal`.
            if slot + ATTESTATION_PROPAGATION_SLOT_RANGE < self.slot() {
                return Ok(AttestationAction::Ignore);
            }
        }

        if origin.must_be_singular() {
            // > The attestation is unaggregated
            ensure!(
                attestation.aggregation_bits.count_ones() == 1,
                Error::SingularAttestationHasMultipleAggregationBitsSet { attestation },
            );
        }

        // > Get state at the `target` to fully validate attestation
        //
        // This should only be done after `Store::validate_attestation_internal` to ensure that the
        // block corresponding to the FFG vote target is present in the store.
        //
        // Computing the target state is potentially resource intensive, so validations that don't
        // need it should be performed first.
        let target_state = if Feature::CacheTargetStates.is_enabled() {
            let Some(state) = self.checkpoint_states.get(&target) else {
                return Ok(AttestationAction::WaitForTargetState(attestation));
            };

            state.clone_arc()
        } else {
            let Some(state) = self.state_before_or_at_slot(
                target.root,
                misc::compute_start_slot_at_epoch::<P>(target.epoch),
            ) else {
                return Ok(AttestationAction::DelayUntilBlock(attestation, target.root));
            };

            state
        };

        let Ok(relative_epoch) = accessors::relative_epoch(&target_state, target.epoch) else {
            return Ok(AttestationAction::Ignore);
        };

        if let Some(actual) = origin.subnet_id() {
            let committees_per_slot =
                accessors::get_committee_count_per_slot(&target_state, relative_epoch);

            let expected =
                misc::compute_subnet_for_attestation::<P>(committees_per_slot, slot, index)?;

            // > The attestation is for the correct subnet
            ensure!(
                actual == expected,
                Error::SingularAttestationOnIncorrectSubnet {
                    attestation,
                    expected,
                    actual,
                },
            );
        }

        let attesting_indices =
            self.attesting_indices(&target_state, &attestation, origin.validate_indexed())?;

        Ok(AttestationAction::Accept {
            attestation,
            attesting_indices,
        })
    }

    /// Performs validations needed for both singular attestations and aggregates.
    ///
    /// Roughly corresponds to [`validate_on_attestation`] from the Fork Choice specification.
    ///
    /// [`validate_on_attestation`]: https://github.com/ethereum/consensus-specs/blob/v1.3.0/specs/phase0/fork-choice.md#validate_on_attestation
    fn validate_attestation_internal(
        &self,
        attestation: &Attestation<P>,
        is_from_block: bool,
    ) -> Result<PartialAttestationAction> {
        let AttestationData {
            slot,
            beacon_block_root,
            target,
            ..
        } = attestation.data;

        // > If the given attestation is not from a beacon block message,
        // > we have to check the target epoch scope.
        //
        // The finalization atomicity bugfix in `consensus-specs` version 1.1.6 sneakily added the
        // flag `is_from_block` to the function `validate_on_attestation`. The release documentation
        // mentions the flag being added and states that its use is under consideration.
        // The Fork Choice specification still doesn't make it clear if `is_from_block` is supposed
        // to be used in normal operation, but optimistic sync test cases in `consensus-spec-tests`
        // fail without it starting with version 1.3.0-rc.0.
        if !is_from_block {
            // TODO(feature/deneb): Figure this out.
            //                      This validation appears to do the same as the one below.
            if self.phase() >= Phase::Deneb {
                let epoch = Self::epoch_at_slot(slot);

                // The `ATTESTATION_PROPAGATION_SLOT_RANGE` check is loosened in Deneb.
                if self.previous_epoch() != epoch && self.current_epoch() != epoch {
                    return Ok(PartialAttestationAction::Ignore);
                }
            }

            // > Attestations must be from the current or previous epoch
            if target.epoch < self.previous_epoch() {
                return Ok(PartialAttestationAction::Ignore);
            }

            // TODO(feature/deneb): `IGNORE`ing appears to be specified behavior for aggregates
            //                      starting with Deneb. See the Deneb Networking specification.
            // > If attestation target is from a future epoch,
            // > delay consideration until the epoch arrives
            if self.slot() < slot {
                if Feature::IgnoreFutureAttestations.is_enabled() {
                    return Ok(PartialAttestationAction::Ignore);
                }

                return Ok(PartialAttestationAction::DelayUntilSlot);
            }
        }

        // > Check that the epoch number and slot number are matching
        //
        // This validation is redundant for attestations in blocks because it's already performed in
        // the state transition, but it's cheap and still required for gossiped attestations.
        ensure!(
            target.epoch == Self::epoch_at_slot(slot),
            Error::AttestationTargetsWrongEpoch {
                attestation: Arc::new(attestation.clone()),
            },
        );

        // > Attestation target must be for a known block.
        // > If target block is unknown, delay consideration until block is found
        if !self.contains_block(target.root) {
            if Feature::IgnoreAttestationsForUnknownBlocks.is_enabled() {
                return Ok(PartialAttestationAction::Ignore);
            }

            return Ok(PartialAttestationAction::DelayUntilBlock(target.root));
        };

        // > Attestations must be for a known block.
        // > If block is unknown, delay consideration until the block is found
        let Some(ghost_vote_block) = self.block(beacon_block_root).map(WithStatus::value) else {
            if Feature::IgnoreAttestationsForUnknownBlocks.is_enabled() {
                return Ok(PartialAttestationAction::Ignore);
            }

            return Ok(PartialAttestationAction::DelayUntilBlock(beacon_block_root));
        };

        // > Attestations must not be for blocks in the future.
        // > If not, the attestation should not be considered
        //
        // This validation is present in the fork choice rule but not the Networking specification.
        ensure!(
            ghost_vote_block.message().slot() <= slot,
            Error::AttestationForFutureBlock {
                attestation: Arc::new(attestation.clone()),
                block: ghost_vote_block.clone_arc(),
            },
        );

        let ancestor_at_target_epoch_start = self
            .ancestor(beacon_block_root, Self::start_of_epoch(target.epoch))
            .expect(
                "the validation for attestation.data.beacon_block_root above ensures \
                 that the block corresponding to LMD GHOST vote is present in the store",
            );

        // > LMD vote must be consistent with FFG vote target
        ensure!(
            target.root == ancestor_at_target_epoch_start,
            Error::LmdGhostInconsistentWithFfgTarget {
                attestation: Arc::new(attestation.clone()),
            },
        );

        Ok(PartialAttestationAction::Accept)
    }

    fn attesting_indices(
        &self,
        target_state: &BeaconState<P>,
        attestation: &Attestation<P>,
        validate_indexed: bool,
    ) -> Result<ContiguousList<ValidatorIndex, P::MaxValidatorsPerCommittee>> {
        let indexed_attestation = accessors::get_indexed_attestation(target_state, attestation)?;

        if validate_indexed {
            predicates::validate_constructed_indexed_attestation(
                &self.chain_config,
                target_state,
                &indexed_attestation,
                SingleVerifier,
            )?;
        }

        Ok(indexed_attestation.attesting_indices)
    }

    pub fn validate_attester_slashing(
        &self,
        attester_slashing: &AttesterSlashing<P>,
        origin: AttesterSlashingOrigin,
    ) -> Result<Vec<ValidatorIndex>> {
        if origin.verify_signatures() {
            unphased::validate_attester_slashing(
                &self.chain_config,
                self.justified_state(),
                attester_slashing,
            )
        } else {
            unphased::validate_attester_slashing_with_verifier(
                &self.chain_config,
                self.justified_state(),
                attester_slashing,
                NullVerifier,
            )
        }
    }

    // TODO(feature/deneb): Format quotes and log message like everything else.
    #[allow(clippy::too_many_lines)]
    pub fn validate_blob_sidecar(
        &self,
        blob_sidecar: Arc<BlobSidecar<P>>,
        block_seen: bool,
        origin: &BlobSidecarOrigin,
        mut verifier: impl Verifier + Send,
    ) -> Result<BlobSidecarAction<P>> {
        let block_header = blob_sidecar.signed_block_header.message;

        // [REJECT] The sidecar's index is consistent with MAX_BLOBS_PER_BLOCK -- i.e. blob_sidecar.index < MAX_BLOBS_PER_BLOCK.
        ensure!(
            blob_sidecar.index < P::MaxBlobsPerBlock::U64,
            Error::BlobSidecarInvalidIndex { blob_sidecar },
        );

        // [REJECT] The sidecar is for the correct subnet -- i.e. compute_subnet_for_blob_sidecar(blob_sidecar.index) == subnet_id.
        if let Some(actual) = origin.subnet_id() {
            let expected = misc::compute_subnet_for_blob_sidecar(blob_sidecar.index);

            ensure!(
                actual == expected,
                Error::BlobSidecarOnIncorrectSubnet {
                    blob_sidecar,
                    expected,
                    actual,
                },
            );
        }

        // [IGNORE] The sidecar is not from a future slot (with a MAXIMUM_GOSSIP_CLOCK_DISPARITY allowance) -- i.e. validate that block_header.slot <= current_slot
        // (a client MAY queue future sidecars for processing at the appropriate slot).
        if self.slot() < block_header.slot {
            return Ok(BlobSidecarAction::DelayUntilSlot(blob_sidecar));
        }

        // [IGNORE] The sidecar is from a slot greater than the latest finalized slot -- i.e. validate that block_header.slot > compute_start_slot_at_epoch(state.finalized_checkpoint.epoch)
        if block_header.slot <= self.finalized_slot() {
            return Ok(BlobSidecarAction::Ignore);
        }

        // [IGNORE] The sidecar is the first sidecar for the tuple (block_header.slot, block_header.proposer_index, blob_sidecar.index) with valid header signature, sidecar inclusion proof, and kzg proof.
        // Adjustment: Ignore blob sidecars for unseen blocks only
        if self.accepted_blob_sidecars.contains_key(&(
            block_header.slot,
            block_header.proposer_index,
            blob_sidecar.index,
        )) && !block_seen
        {
            return Ok(BlobSidecarAction::Ignore);
        }

        let mut state = self
            .preprocessed_states
            .before_or_at_slot(block_header.parent_root, block_header.slot)
            .cloned()
            .unwrap_or_else(|| {
                self.chain_link(block_header.parent_root)
                    .or_else(|| self.chain_link_before_or_at(block_header.slot))
                    .map(|chain_link| chain_link.state(self))
                    .unwrap_or_else(|| self.head().state(self))
            });

        // [REJECT] The proposer signature of blob_sidecar.signed_block_header, is valid with respect to the block_header.proposer_index pubkey.
        verifier.verify_singular(
            blob_sidecar.signing_root(&self.chain_config, &state),
            blob_sidecar.signed_block_header.signature,
            accessors::public_key(&state, block_header.proposer_index)?,
            SignatureKind::BlobSidecar,
        )?;

        // [REJECT] The sidecar's block's parent (defined by block_header.parent_root) passes validation.
        // Part 1/2:
        // Since our fork choice store's implementation doesn't preserve invalid blocks,
        // it needs to check this before sidecar's block's parent's presence check
        ensure!(
            !self
                .rejected_block_roots
                .contains(&block_header.parent_root),
            Error::BlobSidecarInvalidParentOfBlock { blob_sidecar },
        );

        // [IGNORE] The sidecar's block's parent (defined by block_header.parent_root) has been seen (via both gossip and non-gossip sources)
        // (a client MAY queue sidecars for processing once the parent block is retrieved).
        let Some(parent) = self.chain_link(block_header.parent_root) else {
            return Ok(BlobSidecarAction::DelayUntilParent(blob_sidecar));
        };

        // [REJECT] The sidecar's block's parent (defined by block_header.parent_root) passes validation.
        // Part 2/2:
        ensure!(
            !parent.is_invalid(),
            Error::BlobSidecarInvalidParentOfBlock { blob_sidecar },
        );

        // [REJECT] The sidecar is from a higher slot than the sidecar's block's parent (defined by block_header.parent_root).
        let parent_slot = parent.slot();

        ensure!(
            block_header.slot > parent_slot,
            Error::BlobSidecarNotNewerThanBlockParent {
                blob_sidecar,
                parent_slot,
            }
        );

        // [REJECT] The current finalized_checkpoint is an ancestor of the sidecar's block
        // -- i.e. get_checkpoint_block(store, block_header.parent_root, store.finalized_checkpoint.epoch) == store.finalized_checkpoint.root.
        let ancestor_at_finalized_slot = self
            .ancestor(block_header.parent_root, self.finalized_slot())
            .expect("every block in the store should have an ancestor at the last finalized slot");

        ensure!(
            ancestor_at_finalized_slot == self.finalized_checkpoint.root,
            Error::BlobSidecarBlockNotADescendantOfFinalized { blob_sidecar },
        );

        // > _[REJECT]_ The sidecar's inclusion proof is valid as
        // > verified by `verify_blob_sidecar_inclusion_proof(blob_sidecar)`.
        ensure!(
            predicates::is_valid_blob_sidecar_inclusion_proof(&blob_sidecar),
            Error::BlobSidecarInvalidInclusionProof { blob_sidecar },
        );

        // [REJECT] The sidecar's blob is valid as verified by verify_blob_kzg_proof(blob_sidecar.blob, blob_sidecar.kzg_commitment, blob_sidecar.kzg_proof).
        ensure!(
            kzg_utils::eip_4844::verify_blob_kzg_proof::<P>(
                &blob_sidecar.blob,
                blob_sidecar.kzg_commitment,
                blob_sidecar.kzg_proof,
            )
            .unwrap_or(false),
            Error::BlobSidecarInvalid { blob_sidecar }
        );

        // [REJECT] The sidecar is proposed by the expected proposer_index for the block's slot in the context of the current shuffling
        // (defined by block_header.parent_root/block_header.slot).
        // If the proposer_index cannot immediately be verified against the expected shuffling,
        // the sidecar MAY be queued for later processing while proposers for the block's branch are calculated --
        // in such a case do not REJECT, instead IGNORE this message.
        if state.slot() < block_header.slot {
            if Feature::WarnOnStateCacheSlotProcessing.is_enabled() && self.is_forward_synced() {
                // `Backtrace::force_capture` can be costly and a warning may be excessive,
                // but this is controlled by a `Feature` that should be disabled by default.
                warn!(
                    "processing slots for beacon state not found in state cache before state transition \
                    (block root: {:?}, from slot {} to {})\n{}",
                    block_header.parent_root,
                    state.slot(),
                    block_header.slot,
                    Backtrace::force_capture(),
                );
            }

            combined::process_slots(&self.chain_config, state.make_mut(), block_header.slot)?;
        }

        let computed = accessors::get_beacon_proposer_index(&state)?;

        ensure!(
            block_header.proposer_index == computed,
            Error::BlobSidecarProposerIndexMismatch {
                blob_sidecar,
                computed,
            }
        );

        Ok(BlobSidecarAction::Accept(blob_sidecar))
    }

    pub fn validate_data_column_sidecar(
        &self,
        data_column_sidecar: Arc<DataColumnSidecar<P>>,
        origin: &DataColumnSidecarOrigin,
        current_slot: Slot,
        mut verifier: impl Verifier + Send,
        metrics: &Option<Arc<Metrics>>,
    ) -> Result<DataColumnSidecarAction<P>> {
        if let Some(metrics) = metrics.as_ref() {
            metrics.data_column_sidecars_submitted_for_processing.inc();
        }

        let _data_column_sidecar_verification_timer = metrics
            .as_ref()
            .map(|metrics| metrics.data_column_sidecar_verification_times.start_timer());

        let block_header = data_column_sidecar.signed_block_header.message;

        let mut state = self
            .preprocessed_states
            .before_or_at_slot(block_header.parent_root, block_header.slot)
            .cloned()
            .unwrap_or_else(|| {
                self.chain_link(block_header.parent_root)
                    .or_else(|| self.chain_link_before_or_at(block_header.slot))
                    .map(|chain_link| chain_link.state(self))
                    .unwrap_or_else(|| self.head().state(self))
            });

        // [REJECT] The sidecar is valid as verified by `verify_data_column_sidecar(sidecar).
        ensure!(
            verify_data_column_sidecar(&data_column_sidecar),
            Error::DataColumnSidecarInvalid {
                data_column_sidecar
            },
        );

        // [REJECT] The sidecar is for the correct subnet -- i.e. compute_subnet_for_data_column_sidecar(sidecar.index) == subnet_id.
        if let Some(subnet_id) = origin.subnet_id() {
            let expected = misc::compute_subnet_for_data_column_sidecar(data_column_sidecar.index);

            ensure!(
                subnet_id == expected,
                Error::DataColumnSidecarOnIncorrectSubnet {
                    data_column_sidecar,
                    expected: expected.try_into().unwrap(),
                    actual: subnet_id,
                },
            );
        }

        // [IGNORE] The sidecar is not from a future slot (with a MAXIMUM_GOSSIP_CLOCK_DISPARITY allowance) -- i.e. validate that block_header.slot <= current_slot (a client MAY queue future sidecars for processing at the appropriate slot).
        if data_column_sidecar.slot() > current_slot {
            return Ok(DataColumnSidecarAction::Ignore);
        }

        // [IGNORE] The sidecar is from a slot greater than the latest finalized slot -- i.e. validate that block_header.slot > compute_start_slot_at_epoch(state.finalized_checkpoint.epoch)
        if data_column_sidecar.signed_block_header.message.slot
            <= misc::compute_start_slot_at_epoch::<P>(state.finalized_checkpoint().epoch)
        {
            return Ok(DataColumnSidecarAction::Ignore);
        }

        // [REJECT] The proposer signature of sidecar.signed_block_header, is valid with respect to the block_header.proposer_index pubkey.
        verifier.verify_singular(
            data_column_sidecar.signing_root(&self.chain_config, &state),
            data_column_sidecar.signed_block_header.signature,
            accessors::public_key(&state, block_header.proposer_index)?,
            SignatureKind::BlobSidecar,
        )?;

        // [REJECT] The sidecar's kzg_commitments field inclusion proof is valid as verified by verify_data_column_sidecar_inclusion_proof(sidecar).
        ensure!(
            verify_sidecar_inclusion_proof(&data_column_sidecar, metrics),
            Error::DataColumnSidecarInvalidInclusionProof {
                data_column_sidecar
            }
        );

        // [REJECT] The sidecar's column data is valid as verified by verify_data_column_sidecar_kzg_proofs(sidecar).
<<<<<<< HEAD
        verify_kzg_proofs(&data_column_sidecar).map_err(|error| {
            Error::DataColumnSidecarInvalidKzgProofs {
                data_column_sidecar: data_column_sidecar.clone_arc(),
                error,
=======
        verify_kzg_proofs(
            &data_column_sidecar, 
            metrics
        )
            .map_err(|error| {
                Error::DataColumnSidecarInvalid {
                    data_column_sidecar: data_column_sidecar.clone_arc(),
                    error,
                }
>>>>>>> 34be5b13
            }
        )?;

        // [REJECT] The sidecar's block's parent (defined by block_header.parent_root) passes validation.
        // Part 1/2:
        // Since our fork choice store's implementation doesn't preserve invalid blocks,
        // it needs to check this before sidecar's block's parent's presence check
        ensure!(
            !self
                .rejected_block_roots
                .contains(&block_header.parent_root),
            Error::DataColumnSidecarInvalidParentOfBlock {
                data_column_sidecar
            },
        );

        // [IGNORE] The sidecar's block's parent (defined by block_header.parent_root) has been seen (via both gossip and non-gossip sources) (a client MAY queue sidecars for processing once the parent block is retrieved).
        let Some(parent) = self.chain_link(block_header.parent_root) else {
            return Ok(DataColumnSidecarAction::DelayUntilParent(
                data_column_sidecar,
            ));
        };

        // [REJECT] The sidecar's block's parent (defined by block_header.parent_root) passes validation.
        // Part 2/2:
        ensure!(
            !parent.is_invalid(),
            Error::DataColumnSidecarInvalidParentOfBlock {
                data_column_sidecar
            }
        );

        // [REJECT] The sidecar is from a higher slot than the sidecar's block's parent (defined by block_header.parent_root).
        let parent_slot = parent.slot();

        ensure!(
            block_header.slot > parent_slot,
            Error::DataColumnSidecarNotNewerThanBlockParent {
                data_column_sidecar,
                parent_slot,
            }
        );

        // [REJECT] The current finalized_checkpoint is an ancestor of the sidecar's block -- i.e. get_checkpoint_block(store, block_header.parent_root, store.finalized_checkpoint.epoch) == store.finalized_checkpoint.root.
        let ancestor_at_finalized_slot = self
            .ancestor(block_header.parent_root, self.finalized_slot())
            .expect("every block in the store should have an ancestor at the last finalized slot");

        ensure!(
            ancestor_at_finalized_slot == self.finalized_checkpoint.root,
            Error::DataColumnSidecarBlockNotADescendantOfFinalized {
                data_column_sidecar
            },
        );

        // [IGNORE] The sidecar is the first sidecar for the tuple (block_header.slot, block_header.proposer_index, sidecar.index) with valid header signature, sidecar inclusion proof, and kzg proof.
        if self.accepted_data_column_sidecars.contains_key(&(
            block_header.slot,
            block_header.proposer_index,
            data_column_sidecar.index,
        )) {
            return Ok(DataColumnSidecarAction::Ignore);
        }

        // [REJECT] The sidecar is proposed by the expected proposer_index for the block's slot in the context of the current shuffling (defined by block_header.parent_root/block_header.slot). If the proposer_index cannot immediately be verified against the expected shuffling, the sidecar MAY be queued for later processing while proposers for the block's branch are calculated -- in such a case do not REJECT, instead IGNORE this message.
        if state.slot() < block_header.slot {
            if Feature::WarnOnStateCacheSlotProcessing.is_enabled() && self.is_forward_synced() {
                // `Backtrace::force_capture` can be costly and a warning may be excessive,
                // but this is controlled by a `Feature` that should be disabled by default.
                warn!(
                    "processing slots for beacon state not found in state cache before state transition \
                    (block root: {:?}, from slot {} to {})\n{}",
                    block_header.parent_root,
                    state.slot(),
                    block_header.slot,
                    Backtrace::force_capture(),
                );
            }

            combined::process_slots(&self.chain_config, state.make_mut(), block_header.slot)?;
        }

        let computed = accessors::get_beacon_proposer_index(&state)?;

        ensure!(
            block_header.proposer_index == computed,
            Error::DataColumnSidecarProposerIndexMismatch {
                data_column_sidecar,
                computed,
            }
        );

        if let Some(metrics) = metrics.as_ref() {
            metrics.verified_gossip_data_column_sidecar.inc();
        }

        Ok(DataColumnSidecarAction::Accept(data_column_sidecar))
    }

    /// [`on_tick`](https://github.com/ethereum/consensus-specs/blob/v1.3.0/specs/phase0/fork-choice.md#on_tick)
    pub fn apply_tick(&mut self, new_tick: Tick) -> Result<Option<ApplyTickChanges<P>>> {
        let old_tick = self.tick;

        // If multiple tick updates are performed in quick succession, they can come in any order.
        if new_tick <= old_tick {
            return Ok(None);
        }

        let old_head_segment_id = self.head_segment_id;
        let old_head = self.head().clone();

        // > update store time
        self.tick = new_tick;

        if new_tick.slot <= old_tick.slot {
            // `new_tick` is a later tick in the same slot.
            return Ok(Some(ApplyTickChanges::TickUpdated));
        }

        // > Reset store.proposer_boost_root if this is a new slot
        self.proposer_boost_root = H256::zero();

        let mut finalized_checkpoint_updated = false;

        // > If a new epoch, pull-up justification and finalization from previous epoch
        if new_tick.epoch::<P>() > old_tick.epoch::<P>() {
            let old_justified_checkpoint = self.justified_checkpoint;
            let old_finalized_checkpoint = self.finalized_checkpoint;

            self.update_checkpoints(
                self.unrealized_justified_checkpoint,
                self.unrealized_finalized_checkpoint,
            );

            let justified_checkpoint_updated =
                old_justified_checkpoint != self.justified_checkpoint;

            finalized_checkpoint_updated = old_finalized_checkpoint != self.finalized_checkpoint;

            if justified_checkpoint_updated {
                self.update_balances_after_justification()?;
            }

            if finalized_checkpoint_updated {
                self.extend_latest_messages_after_finalization();
                self.prune_after_finalization();
            }
        }

        let current_slot_attestations = core::mem::take(&mut self.current_slot_attestations);
        let differences = self.attestation_balance_differences(current_slot_attestations)?;

        self.apply_balance_differences(differences)?;
        self.update_head_segment_id();

        self.blob_cache.on_slot(new_tick.slot);
        self.data_column_cache.on_slot(new_tick.slot);

        let changes = if self.reorganized(old_head_segment_id) {
            ApplyTickChanges::Reorganized {
                finalized_checkpoint_updated,
                old_head,
            }
        } else {
            ApplyTickChanges::SlotUpdated {
                finalized_checkpoint_updated,
            }
        };

        Ok(Some(changes))
    }

    /// Applies a block previously validated using [`Self::validate_block`].
    ///
    /// Roughly corresponds to [`on_block`] from the Fork Choice specification.
    ///
    /// [`on_block`]: https://github.com/ethereum/consensus-specs/blob/v1.3.0/specs/phase0/fork-choice.md#on_block
    pub fn apply_block(&mut self, chain_link: ChainLink<P>) -> Result<ApplyBlockChanges<P>> {
        let block_root = chain_link.block_root;

        // `Store::insert_block` assumes the block is not present in the store.
        // `fork_choice_control::Mutator::accept_block` ensures this is true.
        assert!(!self.contains_block(block_root));

        // TODO(Grandine Team): Try moving reorganization checks outside `Store::apply_*` methods.
        // The old head must be obtained before making any modifications to the `Store`.
        // Inserting the new block may extend the current head segment, making the head different.
        // Pruning orphans may prune the current head. `Store::head` contains assertions about
        // segment viability that may fail when the `Store` is in an inconsistent state.
        let old_head_segment_id = self.head_segment_id;
        let old_head = self.head().clone();

        // Apply proposer boost to first block in case of equivocation.
        // See <https://github.com/ethereum/consensus-specs/pull/3352>.
        let is_before_attesting_interval = self.tick.is_before_attesting_interval();
        let is_first_block = self.proposer_boost_root.is_zero();

        // > Add proposer score boost if the block is timely
        //
        // Updating `Store.proposer_boost_root` and the checkpoints before calling
        // `Store::insert_block` can leave the `Store` in an inconsistent state if
        // `Store::insert_block` fails, but only if segment IDs or positions in a segment run out,
        // which is extremely unlikely and at which point the `Store` is unusable anyway.
        if self.slot() == chain_link.slot() && is_before_attesting_interval && is_first_block {
            self.proposer_boost_root = block_root;
        }

        let old_justified_checkpoint = self.justified_checkpoint;
        let old_finalized_checkpoint = self.finalized_checkpoint;

        // > Update checkpoints in store if necessary
        self.update_checkpoints(
            chain_link.state(self).current_justified_checkpoint(),
            chain_link.state(self).finalized_checkpoint(),
        );

        self.update_unrealized_checkpoints(
            chain_link.unrealized_justified_checkpoint,
            chain_link.unrealized_finalized_checkpoint,
        );

        // > If the block is from a prior epoch, apply the realized values
        if self.is_block_from_prior_epoch(&chain_link) {
            self.update_checkpoints(
                chain_link.unrealized_justified_checkpoint,
                chain_link.unrealized_finalized_checkpoint,
            );
        }

        let justified_checkpoint_updated = old_justified_checkpoint != self.justified_checkpoint;
        let finalized_checkpoint_updated = old_finalized_checkpoint != self.finalized_checkpoint;

        // Temporary logging for debugging
        if let Some(post_deneb_block_body) = chain_link.block.message().body().post_deneb() {
            let blob_count = post_deneb_block_body.blob_kzg_commitments().len();

            log::info!(
                "imported {blob_count}/{blob_count} blobs for beacon block: {block_root:?}, slot: {}",
                chain_link.slot()
            );
        }

        self.insert_block(chain_link)?;

        if justified_checkpoint_updated {
            self.update_balances_after_justification()?;
        }

        if finalized_checkpoint_updated {
            self.extend_latest_messages_after_finalization();
            self.prune_after_finalization();
        }

        // The head segment does not need to be updated every time a block is added.
        // As of `consensus-specs` 1.1.7 it appears to be necessary only in the following cases:
        // - The block causes a new viable segment to be added.
        // - The block is added to an existing nonviable segment and makes it viable.
        // - The block causes either `Store.justified_checkpoint` or `Store.finalized_checkpoint` to
        //   be updated. This case overlaps with the previous one and may be completely covered by
        //   it depending on how they are implemented. Updating the checkpoints also makes the newly
        //   added block the only viable one, which can be used to speed up the head computation.
        // - The block is timely.
        // However, updating the head segment unconditionally is both easier and more robust,
        // while the cost of it is negligible. Being too clever about it forced us to do some
        // debugging when implementing proposer score boosting.
        self.update_head_segment_id();

        if !self.finished_initial_forward_sync && self.head().slot() >= self.slot() {
            self.finished_initial_forward_sync = true;
        }

        let changes = if self.reorganized(old_head_segment_id) {
            ApplyBlockChanges::Reorganized {
                finalized_checkpoint_updated,
                old_head,
            }
        } else if old_head.block_root == self.head().block_root {
            ApplyBlockChanges::AlternateChainExtended {
                finalized_checkpoint_updated,
            }
        } else {
            ApplyBlockChanges::CanonicalChainExtended {
                finalized_checkpoint_updated,
            }
        };

        Ok(changes)
    }

    /// [`update_checkpoints`](https://github.com/ethereum/consensus-specs/blob/v1.3.0/specs/phase0/fork-choice.md#update_checkpoints)
    fn update_checkpoints(
        &mut self,
        justified_checkpoint: Checkpoint,
        finalized_checkpoint: Checkpoint,
    ) {
        // > Update justified checkpoint
        if justified_checkpoint.epoch > self.justified_checkpoint.epoch {
            self.justified_checkpoint = justified_checkpoint;
        }

        // > Update finalized checkpoint
        if finalized_checkpoint.epoch > self.finalized_checkpoint.epoch {
            self.finalized_checkpoint = finalized_checkpoint;
        }
    }

    /// [`update_unrealized_checkpoints`](https://github.com/ethereum/consensus-specs/blob/v1.3.0/specs/phase0/fork-choice.md#update_unrealized_checkpoints)
    fn update_unrealized_checkpoints(
        &mut self,
        unrealized_justified_checkpoint: Checkpoint,
        unrealized_finalized_checkpoint: Checkpoint,
    ) {
        // > Update unrealized justified checkpoint
        if unrealized_justified_checkpoint.epoch > self.unrealized_justified_checkpoint.epoch {
            self.unrealized_justified_checkpoint = unrealized_justified_checkpoint;
        }

        // > Update unrealized finalized checkpoint
        if unrealized_finalized_checkpoint.epoch > self.unrealized_finalized_checkpoint.epoch {
            self.unrealized_finalized_checkpoint = unrealized_finalized_checkpoint;
        }
    }

    /// Applies an attestation previously validated using [`Self::validate_attestation`] or
    /// [`Self::validate_aggregate_and_proof`].
    ///
    /// Roughly corresponds to [`on_attestation`] from the Fork Choice specification.
    ///
    /// [`on_attestation`]: https://github.com/ethereum/consensus-specs/blob/v1.3.0/specs/phase0/fork-choice.md#on_attestation
    pub fn apply_attestation(
        &mut self,
        valid_attestation: ValidAttestation<P>,
    ) -> Result<Option<ChainLink<P>>> {
        self.apply_attestation_batch(core::iter::once(valid_attestation))
    }

    // Note that attestation processing never updates justified or finalized checkpoints even though
    // it may produce checkpoint states with later checkpoints. Updating them would make all known
    // forks non-viable.
    pub fn apply_attestation_batch(
        &mut self,
        valid_attestations: impl IntoIterator<Item = ValidAttestation<P>>,
    ) -> Result<Option<ChainLink<P>>> {
        let differences = self.attestation_balance_differences(valid_attestations)?;

        let old_head_segment_id = self.head_segment_id;
        let old_head = self.head().clone();

        self.apply_balance_differences(differences)?;
        self.update_head_segment_id();

        self.reorganized(old_head_segment_id)
            .then_some(old_head)
            .pipe(Ok)
    }

    /// [`on_attester_slashing`](https://github.com/ethereum/consensus-specs/blob/v1.3.0/specs/phase0/fork-choice.md#on_attester_slashing)
    pub fn apply_attester_slashing(
        &mut self,
        slashable_indices: Vec<ValidatorIndex>,
    ) -> Result<Option<ChainLink<P>>> {
        let mut differences = Self::difference_map();

        for validator_index in slashable_indices {
            // Votes of slashed validators should not be used to compute the head.
            self.equivocating_indices.insert(validator_index);

            let index = usize::try_from(validator_index)?;

            let Some(latest_message) = &self.latest_messages[index] else {
                continue;
            };

            let balance = self.justified_active_balance(index);

            differences
                .entry(latest_message.beacon_block_root)
                .or_default()
                .sub_assign(balance);
        }

        let old_head_segment_id = self.head_segment_id;
        let old_head = self.head().clone();

        self.apply_balance_differences(differences)?;
        self.update_head_segment_id();

        self.reorganized(old_head_segment_id)
            .then_some(old_head)
            .pipe(Ok)
    }

    pub fn apply_blob_sidecar(&mut self, blob_sidecar: Arc<BlobSidecar<P>>) {
        let block_header = blob_sidecar.signed_block_header.message;
        let block_root = block_header.hash_tree_root();

        let commitments = self
            .accepted_blob_sidecars
            .entry((
                block_header.slot,
                block_header.proposer_index,
                blob_sidecar.index,
            ))
            .or_default();

        commitments.insert(block_root, blob_sidecar.kzg_commitment);

        self.blob_cache.insert(blob_sidecar);
    }

    pub fn apply_data_column_sidecar(&mut self, data_sidecar: Arc<DataColumnSidecar<P>>) {
        let block_header = data_sidecar.signed_block_header.message;
        let block_root = block_header.hash_tree_root();

        let commitments = self
            .accepted_data_column_sidecars
            .entry((
                block_header.slot,
                block_header.proposer_index,
                data_sidecar.index,
            ))
            .or_default();

        commitments.insert(block_root, data_sidecar.kzg_commitments.clone());

        self.data_column_cache.insert(data_sidecar);
    }

    fn insert_block(&mut self, chain_link: ChainLink<P>) -> Result<()> {
        let block_root = chain_link.block_root;
        let block = &chain_link.block;
        let parent_root = block.message().parent_root();
        let execution_block_hash = block.execution_block_hash();

        let new_block_location;

        if let Some(parent) = self.unfinalized_locations.get(&parent_root).copied() {
            let parent_is_invalid =
                self.unfinalized[&parent.segment_id][parent.position].is_invalid();

            let payload_status = if parent_is_invalid {
                PayloadStatus::Invalid
            } else {
                chain_link.payload_status
            };

            let chain_link = ChainLink {
                payload_status,
                ..chain_link
            };

            if parent.position == self.unfinalized[&parent.segment_id].last_position() {
                new_block_location = Location {
                    segment_id: parent.segment_id,
                    position: parent.position.next()?,
                };

                self.unfinalized[&parent.segment_id].push(UnfinalizedBlock::new(chain_link));
            } else {
                new_block_location = Location {
                    segment_id: self.lowest_unused_segment_id()?,
                    position: Position::default(),
                };

                self.unfinalized
                    .insert(new_block_location.segment_id, Segment::new(chain_link))
                    .unwrap_none();
            }
        } else {
            assert!(self.finalized_indices.contains_key(&parent_root));

            new_block_location = Location {
                segment_id: self.lowest_unused_segment_id()?,
                position: Position::default(),
            };

            self.unfinalized
                .insert(new_block_location.segment_id, Segment::new(chain_link))
                .unwrap_none();
        }

        self.unfinalized_locations
            .insert(block_root, new_block_location)
            .unwrap_none();

        if let Some(block_hash) = execution_block_hash {
            self.execution_payload_locations
                .insert(block_hash, new_block_location);
        }

        Ok(())
    }

    fn finalize_blocks(&mut self) -> Option<Location> {
        let locations_from_newest_to_root = core::iter::successors(
            self.unfinalized_locations
                .get(&self.finalized_checkpoint.root)
                .copied(),
            |location| self.parent_location(&self.unfinalized[&location.segment_id]),
        )
        .collect_vec();

        // Updating the finalized checkpoint does not always result in new finalized blocks.
        let locations = locations_from_newest_to_root.split_first()?;
        let (partially_finalized_location, completely_finalized_locations) = locations;

        for completely_finalized_location in completely_finalized_locations.iter().rev() {
            let segment = self
                .unfinalized
                .remove(&completely_finalized_location.segment_id)
                .expect(
                    "self.unfinalized_locations and Segment.parent \
                     should only refer to segments in self.unfinalized",
                );

            let (finalized, orphaned) = segment.split_at(completely_finalized_location.position);

            assert!(!finalized.is_empty());
            assert!(!orphaned.is_empty());

            self.move_to_finalized(finalized);
            self.remove_orphaned(orphaned);
        }

        let finalized = self.unfinalized[&partially_finalized_location.segment_id]
            .finalize_up_to(partially_finalized_location.position);

        self.move_to_finalized(finalized);

        Some(*partially_finalized_location)
    }

    fn move_to_finalized(&mut self, unfinalized_blocks: Vector<UnfinalizedBlock<P>>) {
        let Self {
            finalized,
            finalized_indices,
            unfinalized_locations,
            execution_payload_locations,
            ..
        } = self;

        let old_len = finalized.len();

        finalized.extend(unfinalized_blocks.into_iter().enumerate().map(
            |(offset, unfinalized_block)| {
                let block_root = unfinalized_block.chain_link.block_root;

                finalized_indices
                    .insert(block_root, old_len + offset)
                    .unwrap_none();

                unfinalized_locations.remove(&block_root).expect(
                    "roots of unfinalized blocks should be present in self.unfinalized_locations",
                );

                if let Some(block_hash) = unfinalized_block.chain_link.execution_block_hash() {
                    execution_payload_locations.remove(&block_hash);
                }

                unfinalized_block.chain_link
            },
        ));
    }

    fn prune_orphans(&mut self, partially_finalized_location: Location) {
        let mut previous_segment_id = None;

        while let Some((segment_id, segment)) = self.next_segment(previous_segment_id) {
            previous_segment_id = Some(segment_id);

            if self.should_prune_segment(segment, partially_finalized_location) {
                let segment = self
                    .unfinalized
                    .remove(&segment_id)
                    .expect("segment_id was obtained from self.unfinalized");

                self.remove_orphaned(segment.into());
            }
        }
    }

    fn next_segment(
        &self,
        previous_segment_id: Option<SegmentId>,
    ) -> Option<(SegmentId, &Segment<P>)> {
        if let Some(previous_segment_id) = previous_segment_id {
            let (segment_id, segment) = self
                .unfinalized
                .range((Bound::Excluded(previous_segment_id), Bound::Unbounded))
                .next()?;

            return Some((*segment_id, segment));
        }

        let (segment_id, segment) = self.unfinalized.get_min()?;

        Some((*segment_id, segment))
    }

    fn should_prune_segment(
        &self,
        segment: &Segment<P>,
        partially_finalized_location: Location,
    ) -> bool {
        if self.is_root(segment) {
            return false;
        }

        let Some(parent) = self.parent_location(segment) else {
            return true;
        };

        assert!(self.unfinalized.contains_key(&parent.segment_id));

        if parent.segment_id != partially_finalized_location.segment_id {
            return false;
        }

        parent.position < partially_finalized_location.position
    }

    fn remove_orphaned(&mut self, orphaned_blocks: Vector<UnfinalizedBlock<P>>) {
        for block in orphaned_blocks {
            self.unfinalized_locations
                .remove(&block.chain_link.block_root)
                .expect(
                    "roots of unfinalized blocks should be present in self.unfinalized_locations",
                );
        }
    }

    fn prune_checkpoint_states(&mut self) {
        let finalized_epoch = self.finalized_epoch();

        self.checkpoint_states
            .retain(|target, _| finalized_epoch <= target.epoch);
    }

    pub fn unload_old_states(&mut self, unfinalized_states_in_memory: Slot) {
        let head_slot = self.head().slot();

        // `OrdMap` has no `iter_mut` or `values_mut` methods or `IntoIterator` impl for `&mut`.
        // See <https://github.com/bodil/im-rs/issues/138>.
        let segment_ids = self.unfinalized.keys().copied().collect_vec();

        for segment_id in segment_ids {
            for unfinalized_block in &mut self.unfinalized[&segment_id] {
                let chain_link = &mut unfinalized_block.chain_link;

                if head_slot.saturating_sub(chain_link.slot()) < unfinalized_states_in_memory {
                    break;
                }

                // Checking whether `chain_link` is justified is neither necessary nor sufficient.
                // It is not necessary because the justified state can be computed from the anchor
                // (as long as the justified block is not orphaned, which is possible according to
                // the Fork Choice specification). It is not sufficient because it does not prevent
                // `ChainLink`s with unloaded states from becoming justified or finalized later.
                if misc::is_epoch_start::<P>(chain_link.slot()) {
                    continue;
                }

                chain_link.state.take();
            }
        }
    }

    fn update_balances_after_justification(&mut self) -> Result<()> {
        // `Store.timely_proposer_score` is derived from `Store.justified_active_balances`.
        self.timely_proposer_score.take();

        let new_balances = Self::active_balances(self.justified_state());
        let old_balances = core::mem::replace(&mut self.justified_active_balances, new_balances);
        let new_balances = self.justified_active_balances.as_ref();

        let mut differences = Self::difference_map();

        for (validator_index, latest_message, old_balance, new_balance) in izip!(
            0..,
            self.latest_messages.iter(),
            old_balances.iter().copied(),
            new_balances.iter().copied(),
        ) {
            let Some(latest_message) = latest_message else {
                continue;
            };

            // Update `differences` only if the balance changed.
            // This does not affect the result but improves performance.
            if old_balance == new_balance {
                continue;
            }

            // Check `Store.equivocating_indices` last because it's slow.
            // The check is not covered by `consensus-spec-tests` as of version 1.3.0.
            if self.equivocating_indices.contains(&validator_index) {
                continue;
            }

            let difference = differences
                .entry(latest_message.beacon_block_root)
                .or_default();

            *difference = difference
                .checked_sub_unsigned(old_balance)
                .expect("the combined balances of the planned validators fit in i64");

            *difference = difference
                .checked_add_unsigned(new_balance)
                .expect("the combined balances of the planned validators fit in i64");
        }

        self.apply_balance_differences(differences)
    }

    // `Vector` has no `resize` method as of `im` version 15.1.0.
    fn extend_latest_messages_after_finalization(&mut self) {
        let old_length = self.latest_messages.len();
        let new_length = self.last_finalized().state(self).validators().len_usize();
        let added_vacancies = itertools::repeat_n(None, new_length - old_length);

        self.latest_messages.extend(added_vacancies);
    }

    fn prune_after_finalization(&mut self) {
        if let Some(partially_finalized_location) = self.finalize_blocks() {
            self.prune_orphans(partially_finalized_location);
        }

        let finalized_slot = self.finalized_slot();

        self.accepted_blob_sidecars
            .retain(|(slot, _, _), _| finalized_slot <= *slot);
        self.accepted_data_column_sidecars
            .retain(|(slot, _, _), _| finalized_slot <= *slot);
        // TODO(feature/eip-7594):
        //
        // Data columns must be stored for much longer period than finalization.
        // However, that should be done in persistence layer.
        self.data_column_cache.prune_finalized(finalized_slot);
        self.prune_checkpoint_states();
        self.preprocessed_states.prune(finalized_slot);
        self.aggregate_and_proof_supersets
            .prune(self.finalized_epoch());
    }

    /// Applies changes to [`Store.latest_messages`] and computes changes to attesting balances.
    ///
    /// Roughly corresponds to [`update_latest_messages`] from the Fork Choice specification.
    ///
    /// [`Store.latest_messages`]:  Store#structfield.latest_messages
    /// [`update_latest_messages`]: https://github.com/ethereum/consensus-specs/blob/v1.3.0/specs/phase0/fork-choice.md#update_latest_messages
    fn attestation_balance_differences(
        &mut self,
        valid_attestations: impl IntoIterator<Item = ValidAttestation<P>>,
    ) -> Result<HashedMap<H256, Difference>> {
        let mut differences = Self::difference_map();

        // > Update latest messages for attesting indices
        for valid_attestation in valid_attestations {
            let ValidAttestation {
                data,
                ref attesting_indices,
                is_from_block,
            } = valid_attestation;

            let AttestationData {
                slot,
                beacon_block_root,
                target: Checkpoint { epoch, .. },
                ..
            } = data;

            // > Attestations can only affect the fork choice of subsequent slots.
            // > Delay consideration in the fork choice until their slot is in the past.
            //
            // 1 happens to be the value of `MIN_ATTESTATION_INCLUSION_DELAY` in every preset, but
            // that appears to be coincidence. The Fork Choice specification does not reference
            // `MIN_ATTESTATION_INCLUSION_DELAY` in any way.
            if self.slot() <= slot {
                self.current_slot_attestations.push_back(valid_attestation);
                continue;
            }

            if !is_from_block && epoch < self.previous_epoch() {
                continue;
            }

            let latest_message = Arc::new(LatestMessage {
                epoch,
                beacon_block_root,
            });

            // The indices must be filtered here rather than in a task to avoid race conditions.
            // The filtering is not covered by `consensus-spec-tests` as of version 1.3.0.
            let attesting_indices = attesting_indices
                .iter()
                .copied()
                .filter(|index| !self.equivocating_indices.contains(index));

            for validator_index in attesting_indices {
                let index = usize::try_from(validator_index)?;
                let balance = self.justified_active_balance(index);

                if let Some(old_message) = &self.latest_messages[index] {
                    let LatestMessage {
                        epoch: old_epoch,
                        beacon_block_root: old_beacon_block_root,
                    } = **old_message;

                    if epoch <= old_epoch {
                        continue;
                    }

                    if old_beacon_block_root == beacon_block_root {
                        continue;
                    }

                    differences
                        .entry(old_beacon_block_root)
                        .or_default()
                        .sub_assign(balance);
                }

                differences
                    .entry(beacon_block_root)
                    .or_default()
                    .add_assign(balance);

                // Note that we mutate `Store.latest_messages` as we go along.
                // This prevents duplicate attestations from being counted more than once.
                self.latest_messages[index] = Some(latest_message.clone_arc());
            }
        }

        Ok(differences)
    }

    fn apply_balance_differences(
        &mut self,
        differences: impl IntoIterator<Item = (H256, Difference)>,
    ) -> Result<()> {
        // This could be parallelized by making `Store::propagate_and_dissolve_differences` return
        // an `Ordmap<SegmentId, DissolvedDifference>`, but it would almost certainly not be worth
        // the overhead.
        for (segment_id, group) in &self
            .propagate_and_dissolve_differences(differences)?
            .into_iter()
            .group_by(|dissolved_difference| dissolved_difference.segment_id)
        {
            let segment = &mut self.unfinalized[&segment_id];

            for dissolved_difference in group {
                let DissolvedDifference {
                    start,
                    end,
                    difference,
                    ..
                } = dissolved_difference;

                assert_ne!(difference, 0);

                let start = start.unwrap_or_else(|| segment.first_position());

                // Balance updates within a single segment can be easily parallelized with Rayon,
                // but it adds enough overhead to slow down block processing by around 10% even with
                // blocks from the Medalla roughtime incident.
                for unfinalized_block in segment.iter_mut_range(start..=end) {
                    // TODO(Grandine Team): Investigate and fix issue why balances become negative
                    let new_balance = match unfinalized_block
                        .attesting_balance
                        .checked_add_signed(difference)
                    {
                        Some(balance) => balance,
                        None => {
                            error!(
                                "{:?}",
                                anyhow!("attesting balance should never go below zero"),
                            );

                            0
                        }
                    };

                    unfinalized_block.attesting_balance = new_balance;
                }
            }
        }

        Ok(())
    }

    // This could be rewritten to return an `Iterator` instead of a `Vec`,
    // but the cost of using a `Vec` is probably negligible.
    fn propagate_and_dissolve_differences(
        &self,
        differences: impl IntoIterator<Item = (H256, Difference)>,
    ) -> Result<Vec<DissolvedDifference>> {
        let mut difference_queue = differences
            .into_iter()
            .filter(|(_, difference)| *difference != 0)
            .filter_map(|(block_root, difference)| {
                // `block_root` may refer to a finalized block.
                // Changes to balances of finalized blocks are irrelevant.
                let location = *self.unfinalized_locations.get(&block_root)?;

                Some(DifferenceAtLocation {
                    difference,
                    location,
                })
            })
            .collect::<BinaryHeap<_>>();

        let mut propagated_and_dissolved_differences = vec![];

        while let Some(last_in_segment) = difference_queue.pop() {
            let segment_id = last_in_segment.location.segment_id;

            let mut previous = last_in_segment;

            while let Some(current) = difference_queue.peek_mut() {
                if current.location.segment_id != segment_id {
                    break;
                }

                let current = PeekMut::pop(current);

                if previous.location.position != current.location.position {
                    if previous.difference != 0 {
                        propagated_and_dissolved_differences
                            .push(previous.apply_after(current.location.position)?);
                    }

                    previous.location.position = current.location.position;
                }

                previous.difference += current.difference;
            }

            if previous.difference != 0 {
                propagated_and_dissolved_differences.push(previous.apply_from_start());

                if let Some(parent) = self.parent_location(&self.unfinalized[&segment_id]) {
                    difference_queue.push(DifferenceAtLocation {
                        difference: previous.difference,
                        location: parent,
                    });
                }
            }
        }

        Ok(propagated_and_dissolved_differences)
    }

    fn update_head_segment_id(&mut self) {
        let mut branch_points = BinaryHeap::<BranchPoint>::new();
        let mut best = None;

        for (segment_id, segment) in self.unfinalized.iter().rev() {
            let viable = self.is_segment_viable(segment);

            let mut best_descendant_of_segment = viable.then_some(*segment_id);

            while let Some(branch_point) = branch_points.peek_mut() {
                if branch_point.parent.segment_id != *segment_id {
                    break;
                }

                let branch_point = PeekMut::pop(branch_point);

                if best_descendant_of_segment.is_none() {
                    best_descendant_of_segment = Some(branch_point.best_descendant);
                    continue;
                }

                let next_position_in_segment =
                    branch_point.parent.position.next().expect(
                        "next position in segment must be valid because it is already filled",
                    );

                let sibling = &segment[next_position_in_segment];

                if self.score(sibling) < branch_point.score || sibling.is_invalid() {
                    best_descendant_of_segment = Some(branch_point.best_descendant);
                }
            }

            if let Some(best_descendant) = best_descendant_of_segment {
                let score = self.score(segment.first_block());

                if let Some(parent) = self.parent_location(segment) {
                    branch_points.push(BranchPoint {
                        parent,
                        best_descendant,
                        score,
                    });
                    continue;
                }

                let best_root_segment_score = best.map(|(score, _)| score);

                if best_root_segment_score < Some(score) {
                    best = Some((score, best_descendant));
                }
            }
        }

        assert!(branch_points.is_empty());

        // Fork choice poisoning may cause all forks to become non-viable.
        // When that happens, it may be more useful to stay on the current fork.
        // That would arguably be a deviation from `consensus-specs`.
        // <https://github.com/ethereum/hive/pull/637#issuecomment-1219219657> claims otherwise.
        self.head_segment_id = best.map(|(_, segment_id)| segment_id);
    }

    fn active_balances(state: &BeaconState<P>) -> Arc<[Gwei]> {
        let epoch = accessors::get_current_epoch(state);

        state
            .validators()
            .into_iter()
            .map(|validator| {
                // The `Validator.slashed` check was added in `consensus-specs` version 1.3.0-rc.4.
                if predicates::is_active_validator(validator, epoch) && !validator.slashed {
                    validator.effective_balance
                } else {
                    0
                }
            })
            .collect()
    }

    fn justified_active_balance(&self, index: usize) -> Difference {
        self.justified_active_balances[index]
            .try_into()
            .expect("the effective balance of a single validator should fit in i64")
    }

    fn difference_map() -> HashedMap<H256, Difference> {
        // The original implementation used `im::OrdMap` based on findings in
        // `benches/benches/lookup_in_collection.rs`.
        //
        // `std::collections::HashMap` made the loop in `Store::update_balances_after_justification`
        // roughly twice as fast. It outperformed all other map types from `std` and `im`.
        //
        // `hash_hasher::HashedMap` is slightly faster than `std::collections::HashMap`.
        // It should be safe because block roots are already hashed.
        // A deliberate attack would require publishing blocks.
        //
        // Preallocating memory appears to help when using `std::collections::HashMap`,
        // but has the opposite effect with `hash_hasher::HashedMap`.
        HashedMap::default()
    }

    fn reorganized(&self, old_head_segment_id: Option<SegmentId>) -> bool {
        let new_head_segment_id = self.head_segment_id;
        old_head_segment_id.is_some() && old_head_segment_id != new_head_segment_id
    }

    #[must_use]
    pub fn latest_archivable_index(&self) -> Option<usize> {
        let next_archivable_epoch = self.anchor_epoch() + 1;

        // Restrict the search to valid blocks to avoid archiving optimistic ones.
        // They would be lost because we currently store only valid blocks in the database.
        self.finalized
            .focus()
            .into_iter()
            .enumerate()
            .rev()
            .take_while(|(_, chain_link)| {
                next_archivable_epoch <= Self::epoch_at_slot(chain_link.slot())
            })
            .find(|(_, chain_link)| misc::is_epoch_start::<P>(chain_link.slot()))
            .map(|(index, _)| index)
    }

    pub fn archive_finalized(&mut self, new_anchor_index: usize) -> Vector<ChainLink<P>> {
        let archived = self.finalized.slice(..new_anchor_index);

        self.finalized_indices = self
            .finalized
            .iter()
            .map(|chain_link| chain_link.block_root)
            .enumerate()
            .map(|(index, block_root)| (block_root, index))
            .collect();

        archived
    }

    const fn start_of_epoch(epoch: Epoch) -> Slot {
        misc::compute_start_slot_at_epoch::<P>(epoch)
    }

    fn epoch_at_slot(slot: Slot) -> Epoch {
        misc::compute_epoch_at_slot::<P>(slot)
    }

    fn initial_payload_status(state: &BeaconState<P>) -> PayloadStatus {
        let is_post_merge = state
            .post_bellatrix()
            .is_some_and(predicates::is_merge_transition_complete);

        if is_post_merge && state.slot() != GENESIS_SLOT {
            return PayloadStatus::Optimistic;
        }

        PayloadStatus::Valid
    }

    pub fn state_before_or_at_slot(
        &self,
        block_root: H256,
        slot: Slot,
    ) -> Option<Arc<BeaconState<P>>> {
        self.preprocessed_state_before_or_at_slot(block_root, slot)
            .cloned()
            .or_else(|| self.state_by_block_root(block_root))
            .filter(|state| state.slot() <= slot)
    }

    #[must_use]
    pub fn preprocessed_state_before_or_at_slot(
        &self,
        block_root: H256,
        slot: Slot,
    ) -> Option<&Arc<BeaconState<P>>> {
        self.preprocessed_states.before_or_at_slot(block_root, slot)
    }

    pub fn insert_preprocessed_state(&mut self, block_root: H256, state: Arc<BeaconState<P>>) {
        self.preprocessed_states.insert(block_root, state);
    }

    #[must_use]
    pub fn is_forward_synced(&self) -> bool {
        self.head().slot() + self.store_config.max_empty_slots >= self.slot()
            && self.finished_initial_forward_sync
    }

    fn set_block_payload_status(
        &mut self,
        block_hash: ExecutionBlockHash,
        payload_status: PayloadStatus,
    ) -> bool {
        if let Some(location) = self.execution_payload_locations.get(&block_hash) {
            let Location {
                segment_id,
                position,
            } = location;

            self.unfinalized[segment_id][*position]
                .chain_link
                .payload_status = payload_status;

            true
        } else {
            false
        }
    }

    fn set_block_ancestor_payload_statuses(
        &mut self,
        block_hash: ExecutionBlockHash,
        payload_status: PayloadStatus,
    ) {
        // TODO(Grandine Team): Try to avoid the intermediate `HashSet` and redundant lookups.
        if let Some(location) = self.execution_payload_locations.get(&block_hash) {
            let Location {
                segment_id,
                position,
            } = location;

            let segment = &self.unfinalized[segment_id];

            self.unfinalized_chain_ending_with(segment, *position)
                .skip(1)
                .map_while(ChainLink::execution_block_hash)
                .collect::<HashSet<_>>()
                .into_iter()
                .for_each(|hash| {
                    self.set_block_payload_status(hash, payload_status);
                });

            if self.last_finalized().payload_status != payload_status {
                for chain_link in self.finalized.iter_mut() {
                    chain_link.payload_status = payload_status;
                }
            }
        }
    }

    fn set_block_descendant_payload_statuses(
        &mut self,
        ancestor: ExecutionBlockHash,
        payload_status: PayloadStatus,
    ) {
        // TODO(Grandine Team): Try to avoid the intermediate `HashSet` and redundant lookups.
        self.unfinalized
            .values()
            .flat_map(|segment| {
                self.unfinalized_execution_chain_hashes(ancestor, segment, segment.last_position())
            })
            .collect::<HashSet<_>>()
            .into_iter()
            .for_each(|hash| {
                self.set_block_payload_status(hash, payload_status);
            });
    }

    fn unfinalized_execution_chain_hashes(
        &self,
        ancestor: ExecutionBlockHash,
        ending_segment: &Segment<P>,
        last_included: Position,
    ) -> Vec<ExecutionBlockHash> {
        let mut hashes = vec![];

        for hash in self
            .unfinalized_chain_ending_with(ending_segment, last_included)
            .map_while(ChainLink::execution_block_hash)
        {
            if hash == ancestor {
                return hashes;
            }

            hashes.push(hash);
        }

        vec![]
    }

    pub fn invalidate_block_and_descendant_payload_statuses(
        &mut self,
        block_hash: ExecutionBlockHash,
    ) -> PayloadAction {
        if self.set_block_payload_status(block_hash, PayloadStatus::Invalid) {
            self.set_block_descendant_payload_statuses(block_hash, PayloadStatus::Invalid);
            self.update_head_segment_id();

            return PayloadAction::Accept;
        }

        PayloadAction::DelayUntilBlock(block_hash)
    }

    pub fn update_chain_payload_statuses(
        &mut self,
        latest_valid_hash: ExecutionBlockHash,
        block_hash: Option<ExecutionBlockHash>,
    ) -> PayloadAction {
        if self.set_block_payload_status(latest_valid_hash, PayloadStatus::Valid) {
            self.set_block_ancestor_payload_statuses(latest_valid_hash, PayloadStatus::Valid);

            if let Some(block_hash) = block_hash {
                if block_hash != latest_valid_hash {
                    if let Some(location) = self.execution_payload_locations.get(&block_hash) {
                        let Location {
                            segment_id,
                            position,
                        } = location;

                        let segment = &self.unfinalized[segment_id];

                        let descendant_chain_hashes = self.unfinalized_execution_chain_hashes(
                            latest_valid_hash,
                            segment,
                            *position,
                        );

                        if let Some(hash) = descendant_chain_hashes.last() {
                            self.set_block_payload_status(*hash, PayloadStatus::Invalid);
                            self.set_block_descendant_payload_statuses(
                                *hash,
                                PayloadStatus::Invalid,
                            );
                        }
                    } else {
                        return PayloadAction::DelayUntilBlock(block_hash);
                    }
                }
            }

            self.update_head_segment_id();

            return PayloadAction::Accept;
        }

        PayloadAction::DelayUntilBlock(latest_valid_hash)
    }

    pub fn indices_of_missing_blobs(&self, block: &Arc<SignedBeaconBlock<P>>) -> Vec<BlobIndex> {
        let block = block.message();

        let Some(body) = block.body().post_deneb() else {
            return vec![];
        };

        let block_root = block.hash_tree_root();

        body.blob_kzg_commitments()
            .into_iter()
            .zip(0..)
            .filter(|(block_commitment, index)| {
                // Since blob store only accepts fully verified blobs from network,
                // beacon block only needs to have the same kzg commitments as all of the matching blob sidecars
                // to know if blobs are valid for the beacon block
                !self
                    .accepted_blob_sidecars
                    .get(&(block.slot(), block.proposer_index(), *index))
                    .is_some_and(|kzg_commitments| {
                        kzg_commitments.get(&block_root) == Some(*block_commitment)
                    })
            })
            .map(|(_, index)| index)
            .collect()
    }

    pub fn indices_of_missing_data_columns(
        &self,
        block: &Arc<SignedBeaconBlock<P>>,
    ) -> Vec<ColumnIndex> {
        let block = block.message();

        let Some(body) = block.body().post_deneb() else {
            return vec![];
        };

        if self.custody_columns.is_empty() || body.blob_kzg_commitments().is_empty() {
            return vec![];
        }

        let block_root = block.hash_tree_root();

        // get custody column count, or custody columns with column index
        // then, replace the const number of columns with custody columns
        // since we don't need to do peer sampling to maintained all of the columns
        self.custody_columns
            .clone()
            .into_iter()
            .filter(|index| {
                !self
                    .accepted_data_column_sidecars
                    .get(&(block.slot(), block.proposer_index(), *index))
                    .is_some_and(|kzg_commitments| {
                        kzg_commitments.get(&block_root) == Some(body.blob_kzg_commitments())
                    })
            })
            .collect()
    }

    pub fn store_custody_columns(&mut self, custody_columns: HashSet<ColumnIndex>) {
        self.custody_columns = custody_columns;
    }

    pub fn has_custody_columns_stored(&self) -> bool {
        !self.custody_columns.is_empty()
    }

    pub fn register_rejected_block(&mut self, block_root: H256) {
        self.rejected_block_roots.insert(block_root);
    }

    pub fn has_unpersisted_blob_sidecars(&self) -> bool {
        self.blob_cache.has_unpersisted_blob_sidecars()
    }

    pub fn mark_persisted_blobs(&mut self, persisted_blob_ids: Vec<BlobIdentifier>) {
        self.blob_cache.mark_persisted_blobs(persisted_blob_ids);
    }

    pub fn unpersisted_blob_sidecars(&self) -> impl Iterator<Item = BlobSidecarWithId<P>> + '_ {
        self.blob_cache.unpersisted_blob_sidecars()
    }

    pub fn has_unpersisted_data_column_sidecars(&self) -> bool {
        self.data_column_cache
            .has_unpersisted_data_column_sidecars()
    }

    pub fn mark_persisted_data_columns(
        &mut self,
        persisted_data_column_ids: Vec<DataColumnIdentifier>,
    ) {
        self.data_column_cache
            .mark_persisted_data_columns(persisted_data_column_ids);
    }

    pub fn unpersisted_data_column_sidecars(
        &self,
    ) -> impl Iterator<Item = DataColumnSidecarWithId<P>> + '_ {
        self.data_column_cache.unpersisted_data_column_sidecars()
    }

    pub fn track_collection_metrics(&self, metrics: &Arc<Metrics>) {
        let type_name = tynm::type_name::<Self>();

        metrics.set_collection_length(&type_name, "blob_store", self.blob_cache.size());
        metrics.set_collection_length(
            &type_name,
            "data_column_store",
            self.data_column_cache.size(),
        );
        metrics.set_collection_length(&type_name, "finalized", self.finalized().len());
        metrics.set_collection_length(&type_name, "unfinalized", self.unfinalized().len());

        metrics.set_collection_length(
            &type_name,
            "unfinalized_segment_blocks",
            self.unfinalized
                .values()
                .map(|segment| segment.len().get())
                .sum(),
        );

        metrics.set_collection_length(
            &type_name,
            "finalized_indices",
            self.finalized_indices.len(),
        );

        metrics.set_collection_length(
            &type_name,
            "unfinalized_locations",
            self.unfinalized_locations.len(),
        );

        metrics.set_collection_length(
            &type_name,
            "justified_active_balances",
            self.justified_active_balances.len(),
        );

        metrics.set_collection_length(&type_name, "latest_messages", self.latest_messages.len());

        metrics.set_collection_length(
            &type_name,
            "checkpoint_states",
            self.checkpoint_states.len(),
        );

        metrics.set_collection_length(
            &type_name,
            "current_slot_attestations",
            self.current_slot_attestations.len(),
        );

        metrics.set_collection_length(
            &type_name,
            "preprocessed_states",
            self.preprocessed_states.len(),
        );
    }
}<|MERGE_RESOLUTION|>--- conflicted
+++ resolved
@@ -1871,24 +1871,15 @@
         );
 
         // [REJECT] The sidecar's column data is valid as verified by verify_data_column_sidecar_kzg_proofs(sidecar).
-<<<<<<< HEAD
-        verify_kzg_proofs(&data_column_sidecar).map_err(|error| {
+        verify_kzg_proofs(
+            &data_column_sidecar, 
+            metrics,
+        ).map_err(|error| {
             Error::DataColumnSidecarInvalidKzgProofs {
                 data_column_sidecar: data_column_sidecar.clone_arc(),
                 error,
-=======
-        verify_kzg_proofs(
-            &data_column_sidecar, 
-            metrics
-        )
-            .map_err(|error| {
-                Error::DataColumnSidecarInvalid {
-                    data_column_sidecar: data_column_sidecar.clone_arc(),
-                    error,
-                }
->>>>>>> 34be5b13
-            }
-        )?;
+            }
+        })?;
 
         // [REJECT] The sidecar's block's parent (defined by block_header.parent_root) passes validation.
         // Part 1/2:
