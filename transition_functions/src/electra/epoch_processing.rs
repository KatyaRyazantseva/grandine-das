use anyhow::Result;
use arithmetic::{NonZeroExt as _, U64Ext as _};
use helper_functions::{
    accessors::{
        get_activation_exit_churn_limit, get_active_balance, get_current_epoch, get_next_epoch,
    },
    electra::{initiate_validator_exit, is_eligible_for_activation_queue},
    misc::{compute_activation_exit_epoch, vec_of_default},
    mutators::{balance, decrease_balance, increase_balance, switch_to_compounding_validator},
    predicates::{
        has_compounding_withdrawal_credential, is_active_validator, is_eligible_for_activation,
    },
};
use prometheus_metrics::METRICS;
use ssz::{PersistentList, SszHash as _};
use try_from_iterator::TryFromIterator as _;
use types::{
    capella::containers::HistoricalSummary,
    config::Config,
    electra::beacon_state::BeaconState,
    phase0::consts::FAR_FUTURE_EPOCH,
    preset::Preset,
    traits::{BeaconState as _, PostElectraBeaconState},
    phase0::consts::FAR_FUTURE_EPOCH,
};

use super::epoch_intermediates;
use crate::{
    altair::{self, EpochDeltasForTransition, EpochReport},
    bellatrix, unphased,
    unphased::ValidatorSummary,
};

pub fn process_epoch(config: &Config, state: &mut BeaconState<impl Preset>) -> Result<()> {
    let _timer = METRICS
        .get()
        .map(|metrics| metrics.epoch_processing_times.start_timer());

    // TODO(Grandine Team): Some parts of epoch processing could be done in parallel.

    let (statistics, mut summaries, participation) = altair::statistics(state);

    altair::process_justification_and_finalization(state, statistics);

    altair::process_inactivity_updates(
        config,
        state,
        summaries.iter().copied(),
        participation.iter().copied(),
    );

    // Epoch deltas must be computed after `process_justification_and_finalization` and
    // `process_inactivity_updates` because they depend on updated values of
    // `BeaconState.finalized_checkpoint` and `BeaconState.inactivity_scores`.
    //
    // Using `vec_of_default` in the genesis epoch does not improve performance.
    let epoch_deltas: Vec<EpochDeltasForTransition> = epoch_intermediates::epoch_deltas(
        config,
        state,
        statistics,
        summaries.iter().copied(),
        participation,
    );

    unphased::process_rewards_and_penalties(state, epoch_deltas);
    process_registry_updates(config, state, summaries.as_mut_slice())?;
    bellatrix::process_slashings::<_, ()>(state, summaries);
    unphased::process_eth1_data_reset(state);
    process_pending_balance_deposits(config, state)?;
    process_pending_consolidations(state)?;
    process_effective_balance_updates(state);
    unphased::process_slashings_reset(state);
    unphased::process_randao_mixes_reset(state);

    // > [Modified in Capella]
    process_historical_summaries_update(state)?;

    altair::process_participation_flag_updates(state);
    altair::process_sync_committee_updates(state)?;

    state.cache.advance_epoch();

    Ok(())
}

pub fn epoch_report<P: Preset>(config: &Config, state: &mut BeaconState<P>) -> Result<EpochReport> {
    let (statistics, mut summaries, participation) = altair::statistics(state);

    altair::process_justification_and_finalization(state, statistics);

    altair::process_inactivity_updates(
        config,
        state,
        summaries.iter().copied(),
        participation.iter().copied(),
    );

    // Rewards and penalties are not applied in the genesis epoch. Return zero deltas for states in
    // the genesis epoch to avoid making misleading reports. The check cannot be done inside
    // `epoch_deltas` because some `rewards` test cases compute deltas in the genesis epoch.
    let epoch_deltas = if unphased::should_process_rewards_and_penalties(state) {
        epoch_intermediates::epoch_deltas(
            config,
            state,
            statistics,
            summaries.iter().copied(),
            participation,
        )
    } else {
        vec_of_default(state)
    };

    unphased::process_rewards_and_penalties(state, epoch_deltas.iter().copied());
    process_registry_updates(config, state, summaries.as_mut_slice())?;

    let slashing_penalties = bellatrix::process_slashings(state, summaries.iter().copied());
    let post_balances = state.balances.into_iter().copied().collect();

    // Do the rest of epoch processing to leave the state valid for further transitions.
    // This way it can be used to calculate statistics for multiple epochs in a row.
    unphased::process_eth1_data_reset(state);
    process_effective_balance_updates(state);
    unphased::process_slashings_reset(state);
    unphased::process_randao_mixes_reset(state);
    unphased::process_historical_roots_update(state)?;
    altair::process_participation_flag_updates(state);
    altair::process_sync_committee_updates(state)?;

    state.cache.advance_epoch();

    Ok(EpochReport {
        statistics,
        summaries,
        epoch_deltas,
        slashing_penalties,
        post_balances,
    })
}

fn process_registry_updates<P: Preset>(
    config: &Config,
    state: &mut BeaconState<P>,
    summaries: &mut [impl ValidatorSummary],
) -> Result<()> {
    let current_epoch = get_current_epoch(state);
    let next_epoch = get_next_epoch(state);

    // The indices collected in these do not overlap.
    // See <https://github.com/protolambda/eth2-docs/tree/de65f38857f1e27ffb6f25107d61e795cf1a5ad7#registry-updates>
    //
    // These could be computed in `epoch_intermediates::statistics`, but doing so causes a slowdown.
    let mut eligible_for_activation_queue = vec![];
    let mut ejections = vec![];
    let mut activation_queue = vec![];

    for (validator, validator_index) in state.validators().into_iter().zip(0..) {
        if is_eligible_for_activation_queue::<P>(validator) {
            eligible_for_activation_queue.push(validator_index);
        }

        if is_active_validator(validator, current_epoch)
            && validator.effective_balance <= config.ejection_balance
        {
            ejections.push(validator_index);
        }

        if is_eligible_for_activation(state, validator) {
            activation_queue.push((validator_index, validator.activation_eligibility_epoch));
        }
    }

    // > Process activation eligibility and ejections
    for validator_index in eligible_for_activation_queue {
        state
            .validators_mut()
            .get_mut(validator_index)?
            .activation_eligibility_epoch = next_epoch;
    }

    for validator_index in ejections {
        let index = usize::try_from(validator_index)?;

        initiate_validator_exit(config, state, validator_index)?;

        // `process_slashings` depends on `Validator.withdrawable_epoch`,
        // which may have been modified by `initiate_validator_exit`.
        // However, no test cases in `consensus-spec-tests` fail if this is absent.
        summaries[index].update_from(state.validators().get(validator_index)?);
    }

    // > Activate all eligible validators
    let activation_exit_epoch = compute_activation_exit_epoch::<P>(current_epoch);

    for validator_index in activation_queue
        .into_iter()
        .map(|(validator_index, _)| validator_index)
    {
        state
            .validators_mut()
            .get_mut(validator_index)?
            .activation_epoch = activation_exit_epoch;
    }

    Ok(())
}

fn process_pending_balance_deposits<P: Preset>(
    config: &Config,
    state: &mut impl PostElectraBeaconState<P>,
) -> Result<()> {
    let available_for_processing =
        state.deposit_balance_to_consume() + get_activation_exit_churn_limit(config, state);

    let mut processed_amount = 0;
    let mut next_deposit_index = 0;
    let mut deposits_to_postpone = vec![];

    for deposit in &state.pending_balance_deposits().clone() {
        let validator = state.validators().get(deposit.index)?;

        // > Validator is exiting, postpone the deposit until after withdrawable epoch
        if validator.exit_epoch < FAR_FUTURE_EPOCH {
            if get_current_epoch(state) <= validator.withdrawable_epoch {
                deposits_to_postpone.push(*deposit);
            } else {
                // > Deposited balance will never become active. Increase balance but do not consume churn
                increase_balance(balance(state, deposit.index)?, deposit.amount);
            }
        } else {
            // > Validator is not exiting, attempt to process deposit
<<<<<<< HEAD

            // > Deposit does not fit in the churn, no more deposit processing in this epoch.
            if processed_amount + deposit.amount > available_for_processing {
                break;
            } else {
                // > Deposit fits in the churn, process it. Increase balance and consume churn.
                increase_balance(balance(state, deposit.index)?, deposit.amount);
                processed_amount += deposit.amount;
            }
        }

=======

            // > Deposit does not fit in the churn, no more deposit processing in this epoch.
            if processed_amount + deposit.amount > available_for_processing {
                break;
            }

            // > Deposit fits in the churn, process it. Increase balance and consume churn.
            increase_balance(balance(state, deposit.index)?, deposit.amount);
            processed_amount += deposit.amount;
        }

>>>>>>> 9a91a28f
        // > Regardless of how the deposit was handled, we move on in the queue.
        next_deposit_index += 1;
    }

    *state.pending_balance_deposits_mut() = PersistentList::try_from_iter(
        state
            .pending_balance_deposits()
            .into_iter()
            .copied()
            .skip(next_deposit_index),
    )?;

    if state.pending_balance_deposits().len_usize() == 0 {
        *state.deposit_balance_to_consume_mut() = 0;
    } else {
        *state.deposit_balance_to_consume_mut() = available_for_processing - processed_amount;
    }

    *state.pending_balance_deposits_mut() = PersistentList::try_from_iter(
        state
            .pending_balance_deposits()
            .into_iter()
            .copied()
            .chain(deposits_to_postpone.into_iter()),
    )?;
    Ok(())
}

fn process_pending_consolidations<P: Preset>(
    state: &mut impl PostElectraBeaconState<P>,
) -> Result<()> {
    let current_epoch = get_current_epoch(state);
    let mut next_pending_consolidation = 0;

    for pending_consolidation in &state.pending_consolidations().clone() {
        let source_validator = state.validators().get(pending_consolidation.source_index)?;

        if source_validator.slashed {
            next_pending_consolidation += 1;
            continue;
        }

        if source_validator.withdrawable_epoch > current_epoch {
            break;
        }

        switch_to_compounding_validator(state, pending_consolidation.target_index)?;

        let active_balance = get_active_balance(state, pending_consolidation.source_index)?;

        decrease_balance(
            balance(state, pending_consolidation.source_index)?,
            active_balance,
        );
        increase_balance(
            balance(state, pending_consolidation.target_index)?,
            active_balance,
        );

        next_pending_consolidation += 1;
    }

    *state.pending_consolidations_mut() = PersistentList::try_from_iter(
        state
            .pending_consolidations()
            .into_iter()
            .copied()
            .skip(next_pending_consolidation),
    )?;

    Ok(())
}

pub fn process_effective_balance_updates<P: Preset>(state: &mut impl PostElectraBeaconState<P>) {
    let hysteresis_increment = P::EFFECTIVE_BALANCE_INCREMENT.get() / P::HYSTERESIS_QUOTIENT;
    let downward_threshold = hysteresis_increment * P::HYSTERESIS_DOWNWARD_MULTIPLIER;
    let upward_threshold = hysteresis_increment * P::HYSTERESIS_UPWARD_MULTIPLIER;

    let (validators, balances) = state.validators_mut_with_balances();

    // These could be collected into a vector in `process_slashings`. Doing so speeds up this
    // function by around ~160 μs in Goerli, but may result in a slowdown in `process_slashings`.
    // The reason why the speedup is so small is likely because values in the balance tree are
    // packed into bundles of 8.
    let mut balances = balances.into_iter().copied();

    // > Update effective balances with hysteresis
    validators.update(|validator| {
        let effective_balance_limit = if has_compounding_withdrawal_credential(validator) {
            P::MAX_EFFECTIVE_BALANCE_ELECTRA
        } else {
            P::MIN_ACTIVATION_BALANCE
        };

        let balance = balances
            .next()
            .expect("list of validators and list of balances should have the same length");

        let below = balance + downward_threshold < validator.effective_balance;
        let above = validator.effective_balance + upward_threshold < balance;

        if below || above {
            validator.effective_balance = balance
                .prev_multiple_of(P::EFFECTIVE_BALANCE_INCREMENT)
                .min(effective_balance_limit);
        }
    });
}

fn process_historical_summaries_update<P: Preset>(state: &mut BeaconState<P>) -> Result<()> {
    let next_epoch = get_next_epoch(state);

    // > Set historical block root accumulator.
    if next_epoch.is_multiple_of(P::EpochsPerHistoricalRoot::non_zero()) {
        let historical_summary = HistoricalSummary {
            block_summary_root: state.block_roots().hash_tree_root(),
            state_summary_root: state.state_roots().hash_tree_root(),
        };

        state.historical_summaries.push(historical_summary)?;
    }

    Ok(())
}

#[cfg(test)]
mod spec_tests {
    use spec_test_utils::Case;
    use test_generator::test_resources;
    use types::preset::{Mainnet, Minimal};

    use crate::altair::ValidatorSummary;

    use super::*;

    // We do not honor `bls_setting` in epoch processing tests because none of them customize it.

    #[test_resources("consensus-spec-tests/tests/mainnet/electra/epoch_processing/justification_and_finalization/*/*")]
    fn mainnet_justification_and_finalization(case: Case) {
        run_justification_and_finalization_case::<Mainnet>(case);
    }

    #[test_resources("consensus-spec-tests/tests/minimal/electra/epoch_processing/justification_and_finalization/*/*")]
    fn minimal_justification_and_finalization(case: Case) {
        run_justification_and_finalization_case::<Minimal>(case);
    }

    #[test_resources(
        "consensus-spec-tests/tests/mainnet/electra/epoch_processing/inactivity_updates/*/*"
    )]
    fn mainnet_inactivity_updates_updates(case: Case) {
        run_inactivity_updates_case::<Mainnet>(case);
    }

    #[test_resources(
        "consensus-spec-tests/tests/minimal/electra/epoch_processing/inactivity_updates/*/*"
    )]
    fn minimal_inactivity_updates_updates(case: Case) {
        run_inactivity_updates_case::<Minimal>(case);
    }

    #[test_resources(
        "consensus-spec-tests/tests/mainnet/electra/epoch_processing/rewards_and_penalties/*/*"
    )]
    fn mainnet_rewards_and_penalties(case: Case) {
        run_rewards_and_penalties_case::<Mainnet>(case);
    }

    #[test_resources(
        "consensus-spec-tests/tests/minimal/electra/epoch_processing/rewards_and_penalties/*/*"
    )]
    fn minimal_rewards_and_penalties(case: Case) {
        run_rewards_and_penalties_case::<Minimal>(case);
    }

    #[test_resources(
        "consensus-spec-tests/tests/mainnet/electra/epoch_processing/registry_updates/*/*"
    )]
    fn mainnet_registry_updates(case: Case) {
        run_registry_updates_case::<Mainnet>(case);
    }

    #[test_resources(
        "consensus-spec-tests/tests/minimal/electra/epoch_processing/registry_updates/*/*"
    )]
    fn minimal_registry_updates(case: Case) {
        run_registry_updates_case::<Minimal>(case);
    }

    #[test_resources("consensus-spec-tests/tests/mainnet/electra/epoch_processing/slashings/*/*")]
    fn mainnet_slashings(case: Case) {
        run_slashings_case::<Mainnet>(case);
    }

    #[test_resources("consensus-spec-tests/tests/minimal/electra/epoch_processing/slashings/*/*")]
    fn minimal_slashings(case: Case) {
        run_slashings_case::<Minimal>(case);
    }

    #[test_resources(
        "consensus-spec-tests/tests/mainnet/electra/epoch_processing/eth1_data_reset/*/*"
    )]
    fn mainnet_eth1_data_reset(case: Case) {
        run_eth1_data_reset_case::<Mainnet>(case);
    }

    #[test_resources(
        "consensus-spec-tests/tests/minimal/electra/epoch_processing/eth1_data_reset/*/*"
    )]
    fn minimal_eth1_data_reset(case: Case) {
        run_eth1_data_reset_case::<Minimal>(case);
    }

    #[test_resources(
        "consensus-spec-tests/tests/mainnet/electra/epoch_processing/effective_balance_updates/*/*"
    )]
    fn mainnet_effective_balance_updates(case: Case) {
        run_effective_balance_updates_case::<Mainnet>(case);
    }

    #[test_resources(
        "consensus-spec-tests/tests/minimal/electra/epoch_processing/effective_balance_updates/*/*"
    )]
    fn minimal_effective_balance_updates(case: Case) {
        run_effective_balance_updates_case::<Minimal>(case);
    }

    #[test_resources(
        "consensus-spec-tests/tests/mainnet/electra/epoch_processing/slashings_reset/*/*"
    )]
    fn mainnet_slashings_reset(case: Case) {
        run_slashings_reset_case::<Mainnet>(case);
    }

    #[test_resources(
        "consensus-spec-tests/tests/minimal/electra/epoch_processing/slashings_reset/*/*"
    )]
    fn minimal_slashings_reset(case: Case) {
        run_slashings_reset_case::<Minimal>(case);
    }

    #[test_resources(
        "consensus-spec-tests/tests/mainnet/electra/epoch_processing/randao_mixes_reset/*/*"
    )]
    fn mainnet_randao_mixes_reset(case: Case) {
        run_randao_mixes_reset_case::<Mainnet>(case);
    }

    #[test_resources(
        "consensus-spec-tests/tests/minimal/electra/epoch_processing/randao_mixes_reset/*/*"
    )]
    fn minimal_randao_mixes_reset(case: Case) {
        run_randao_mixes_reset_case::<Minimal>(case);
    }

    #[test_resources(
        "consensus-spec-tests/tests/mainnet/electra/epoch_processing/historical_summaries_update/*/*"
    )]
    fn mainnet_historical_summaries_update(case: Case) {
        run_historical_summaries_update_case::<Mainnet>(case);
    }

    #[test_resources(
        "consensus-spec-tests/tests/minimal/electra/epoch_processing/historical_summaries_update/*/*"
    )]
    fn minimal_historical_summaries_update(case: Case) {
        run_historical_summaries_update_case::<Minimal>(case);
    }

    #[test_resources(
        "consensus-spec-tests/tests/mainnet/electra/epoch_processing/participation_flag_updates/*/*"
    )]
    fn mainnet_participation_flag_updates(case: Case) {
        run_participation_flag_updates_case::<Mainnet>(case);
    }

    #[test_resources(
        "consensus-spec-tests/tests/minimal/electra/epoch_processing/participation_flag_updates/*/*"
    )]
    fn minimal_participation_flag_updates(case: Case) {
        run_participation_flag_updates_case::<Minimal>(case);
    }

    // There are no mainnet test cases for the `sync_committee_updates` sub-transition.
    #[test_resources(
        "consensus-spec-tests/tests/minimal/electra/epoch_processing/sync_committee_updates/*/*"
    )]
    fn minimal_sync_committee_updates(case: Case) {
        run_sync_committee_updates_case::<Minimal>(case);
    }

    #[test_resources(
        "consensus-spec-tests/tests/mainnet/electra/epoch_processing/pending_balance_deposits/*/*"
    )]
    fn mainnet_pending_balance_deposits(case: Case) {
        run_pending_balance_deposits_case::<Mainnet>(case);
    }

    #[test_resources(
        "consensus-spec-tests/tests/minimal/electra/epoch_processing/pending_balance_deposits/*/*"
    )]
    fn minimal_pending_balance_deposits(case: Case) {
        run_pending_balance_deposits_case::<Minimal>(case);
    }

    #[test_resources(
        "consensus-spec-tests/tests/mainnet/electra/epoch_processing/pending_consolidations/*/*"
    )]
    fn mainnet_pending_consolidations(case: Case) {
        run_pending_consolidations_case::<Mainnet>(case);
    }

    #[test_resources(
        "consensus-spec-tests/tests/minimal/electra/epoch_processing/pending_consolidations/*/*"
    )]
    fn minimal_pending_consolidations(case: Case) {
        run_pending_consolidations_case::<Minimal>(case);
    }

    fn run_justification_and_finalization_case<P: Preset>(case: Case) {
        run_case::<P>(case, |state| {
            let (statistics, _, _) = altair::statistics(state);

            altair::process_justification_and_finalization(state, statistics);

            Ok(())
        });
    }

    fn run_inactivity_updates_case<P: Preset>(case: Case) {
        run_case::<P>(case, |state| {
            let (_, summaries, participation) = altair::statistics(state);

            altair::process_inactivity_updates(
                &P::default_config(),
                state,
                summaries,
                participation,
            );

            Ok(())
        });
    }

    fn run_rewards_and_penalties_case<P: Preset>(case: Case) {
        run_case::<P>(case, |state| {
            let (statistics, summaries, participation) = altair::statistics(state);

            let deltas: Vec<EpochDeltasForTransition> = epoch_intermediates::epoch_deltas(
                &P::default_config(),
                state,
                statistics,
                summaries,
                participation,
            );

            unphased::process_rewards_and_penalties(state, deltas);

            Ok(())
        });
    }

    fn run_registry_updates_case<P: Preset>(case: Case) {
        run_case::<P>(case, |state| {
            let mut summaries: Vec<ValidatorSummary> = vec_of_default(state);

            process_registry_updates(&P::default_config(), state, summaries.as_mut_slice())
        });
    }

    fn run_slashings_case<P: Preset>(case: Case) {
        run_case::<P>(case, |state| {
            let (_, summaries, _) = altair::statistics(state);

            bellatrix::process_slashings::<_, ()>(state, summaries);

            Ok(())
        });
    }

    fn run_eth1_data_reset_case<P: Preset>(case: Case) {
        run_case::<P>(case, |state| {
            unphased::process_eth1_data_reset(state);

            Ok(())
        });
    }

    fn run_effective_balance_updates_case<P: Preset>(case: Case) {
        run_case::<P>(case, |state| {
            process_effective_balance_updates(state);

            Ok(())
        });
    }

    fn run_slashings_reset_case<P: Preset>(case: Case) {
        run_case::<P>(case, |state| {
            unphased::process_slashings_reset(state);

            Ok(())
        });
    }

    fn run_randao_mixes_reset_case<P: Preset>(case: Case) {
        run_case::<P>(case, |state| {
            unphased::process_randao_mixes_reset(state);

            Ok(())
        });
    }

    fn run_historical_summaries_update_case<P: Preset>(case: Case) {
        run_case::<P>(case, process_historical_summaries_update);
    }

    fn run_participation_flag_updates_case<P: Preset>(case: Case) {
        run_case::<P>(case, |state| {
            altair::process_participation_flag_updates(state);

            Ok(())
        });
    }

    fn run_sync_committee_updates_case<P: Preset>(case: Case) {
        run_case::<P>(case, altair::process_sync_committee_updates);
    }

    fn run_pending_balance_deposits_case<P: Preset>(case: Case) {
        run_case::<P>(case, |state| {
            process_pending_balance_deposits(&P::default_config(), state)
        });
    }

    fn run_pending_consolidations_case<P: Preset>(case: Case) {
        run_case::<P>(case, process_pending_consolidations)
    }

    fn run_case<P: Preset>(
        case: Case,
        sub_transition: impl FnOnce(&mut BeaconState<P>) -> Result<()>,
    ) {
        let mut state = case.ssz_default("pre");
        let post_option = case.try_ssz_default("post");

        let result = sub_transition(&mut state).map(|()| state);

        if let Some(expected_post) = post_option {
            let actual_post = result.expect("epoch processing should succeed");
            assert_eq!(actual_post, expected_post);
        } else {
            result.expect_err("epoch processing should fail");
        }
    }
}<|MERGE_RESOLUTION|>--- conflicted
+++ resolved
@@ -228,20 +228,6 @@
             }
         } else {
             // > Validator is not exiting, attempt to process deposit
-<<<<<<< HEAD
-
-            // > Deposit does not fit in the churn, no more deposit processing in this epoch.
-            if processed_amount + deposit.amount > available_for_processing {
-                break;
-            } else {
-                // > Deposit fits in the churn, process it. Increase balance and consume churn.
-                increase_balance(balance(state, deposit.index)?, deposit.amount);
-                processed_amount += deposit.amount;
-            }
-        }
-
-=======
-
             // > Deposit does not fit in the churn, no more deposit processing in this epoch.
             if processed_amount + deposit.amount > available_for_processing {
                 break;
@@ -252,7 +238,6 @@
             processed_amount += deposit.amount;
         }
 
->>>>>>> 9a91a28f
         // > Regardless of how the deposit was handled, we move on in the queue.
         next_deposit_index += 1;
     }
