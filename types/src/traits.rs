// TODO(Grandine Team): Consider adding associated types `BeaconBlock` and `SignedBeaconBlock` to
//                      `BeaconState` to enforce that state transitions are performed with the correct
//                      blocks.
// TODO(Grandine Team): Improve ergonomics.
//                      `&impl BeaconState<P>` would ideally be just `impl BeaconState`.
//
//                      Implementing traits for references would get rid of the `&`, but that forces
//                      functions that use `impl BeaconState` to borrow it when passing it elsewhere.
//                      Update the comment at the top of `ssz::traits` if needed.
// TODO(Grandine Team): GC unused impls for pointers.

use core::fmt::Debug;
use std::sync::Arc;

use bls::{AggregateSignatureBytes, SignatureBytes};
use duplicate::duplicate_item;
use ssz::{BitVector, ContiguousList, Hc, SszHash};
use std_ext::{ArcExt as _, DefaultExt as _};
use typenum::U1;

use crate::{
    altair::{
        beacon_state::BeaconState as AltairBeaconState,
        containers::{
            BeaconBlock as AltairBeaconBlock, BeaconBlockBody as AltairBeaconBlockBody,
            SyncAggregate, SyncCommittee,
        },
    },
    bellatrix::{
        beacon_state::BeaconState as BellatrixBeaconState,
        containers::{
            BeaconBlock as BellatrixBeaconBlock, BeaconBlockBody as BellatrixBeaconBlockBody,
            BlindedBeaconBlock as BellatrixBlindedBeaconBlock,
            BlindedBeaconBlockBody as BellatrixBlindedBeaconBlockBody,
            ExecutionPayload as BellatrixExecutionPayload,
            ExecutionPayloadHeader as BellatrixExecutionPayloadHeader,
        },
    },
    cache::Cache,
    capella::{
        beacon_state::BeaconState as CapellaBeaconState,
        containers::{
            BeaconBlock as CapellaBeaconBlock, BeaconBlockBody as CapellaBeaconBlockBody,
            BlindedBeaconBlock as CapellaBlindedBeaconBlock,
            BlindedBeaconBlockBody as CapellaBlindedBeaconBlockBody,
            ExecutionPayload as CapellaExecutionPayload,
            ExecutionPayloadHeader as CapellaExecutionPayloadHeader, SignedBlsToExecutionChange,
            Withdrawal,
        },
        primitives::WithdrawalIndex,
    },
    collections::{
        Balances, EpochParticipation, Eth1DataVotes, HistoricalRoots, InactivityScores,
        PendingBalanceDeposits, PendingConsolidations, PendingPartialWithdrawals, RandaoMixes,
        RecentRoots, Slashings, Validators,
    },
    combined::{
        Attestation as CombinedAtteststation, AttesterSlashing as CombinedAttesterSlashing,
        BeaconBlock as CombinedBeaconBlock, BeaconState as CombinedBeaconState,
        BlindedBeaconBlock as CombinedBlindedBeaconBlock,
        ExecutionPayloadHeader as CombinedExecutionPayloadHeader,
        SignedBeaconBlock as CombinedSignedBeaconBlock,
        SignedBlindedBeaconBlock as CombinedSignedBlindedBeaconBlock,
    },
    deneb::{
        beacon_state::BeaconState as DenebBeaconState,
        containers::{
            BeaconBlock as DenebBeaconBlock, BeaconBlockBody as DenebBeaconBlockBody,
            BlindedBeaconBlock as DenebBlindedBeaconBlock,
            BlindedBeaconBlockBody as DenebBlindedBeaconBlockBody,
            ExecutionPayload as DenebExecutionPayload,
            ExecutionPayloadHeader as DenebExecutionPayloadHeader,
        },
        primitives::KzgCommitment,
    },
    electra::{
        beacon_state::BeaconState as ElectraBeaconState,
        containers::{
            Attestation as ElectraAttestation, AttesterSlashing as ElectraAttesterSlashing,
            BeaconBlock as ElectraBeaconBlock, BeaconBlockBody as ElectraBeaconBlockBody,
            BlindedBeaconBlock as ElectraBlindedBeaconBlock,
<<<<<<< HEAD
            BlindedBeaconBlockBody as ElectraBlindedBeaconBlockBody, DepositRequest,
            WithdrawalRequest, ExecutionPayload as ElectraExecutionPayload,
            ExecutionPayloadHeader as ElectraExecutionPayloadHeader,
            IndexedAttestation as ElectraIndexedAttestation, ConsolidationRequest
=======
            BlindedBeaconBlockBody as ElectraBlindedBeaconBlockBody, ConsolidationRequest,
            DepositRequest, ExecutionPayload as ElectraExecutionPayload,
            ExecutionPayloadHeader as ElectraExecutionPayloadHeader,
            IndexedAttestation as ElectraIndexedAttestation, WithdrawalRequest,
>>>>>>> 9a91a28f
        },
    },
    nonstandard::Phase,
    phase0::{
        beacon_state::BeaconState as Phase0BeaconState,
        consts::JustificationBitsLength,
        containers::{
            Attestation as Phase0Attestation, AttestationData,
            AttesterSlashing as Phase0AttesterSlashing, BeaconBlock as Phase0BeaconBlock,
            BeaconBlockBody as Phase0BeaconBlockBody, BeaconBlockHeader, Checkpoint, Deposit,
            Eth1Data, Fork, IndexedAttestation as Phase0IndexedAttestation, ProposerSlashing,
            SignedVoluntaryExit,
        },
        primitives::{
            DepositIndex, Epoch, ExecutionBlockHash, Gwei, Slot, UnixSeconds, ValidatorIndex, H256,
        },
    },
    preset::Preset,
};

pub trait BeaconState<P: Preset>: SszHash<PackingFactor = U1> + Send + Sync {
    fn genesis_time(&self) -> UnixSeconds;
    fn genesis_validators_root(&self) -> H256;
    fn slot(&self) -> Slot;
    fn fork(&self) -> Fork;
    fn latest_block_header(&self) -> BeaconBlockHeader;
    fn block_roots(&self) -> &RecentRoots<P>;
    fn state_roots(&self) -> &RecentRoots<P>;
    fn historical_roots(&self) -> &HistoricalRoots<P>;
    fn eth1_data(&self) -> Eth1Data;
    fn eth1_data_votes(&self) -> &Eth1DataVotes<P>;
    fn eth1_deposit_index(&self) -> DepositIndex;
    fn validators(&self) -> &Validators<P>;
    fn balances(&self) -> &Balances<P>;
    fn randao_mixes(&self) -> &RandaoMixes<P>;
    fn slashings(&self) -> &Slashings<P>;
    fn justification_bits(&self) -> BitVector<JustificationBitsLength>;
    fn previous_justified_checkpoint(&self) -> Checkpoint;
    fn current_justified_checkpoint(&self) -> Checkpoint;
    fn finalized_checkpoint(&self) -> Checkpoint;
    fn cache(&self) -> &Cache;

    fn genesis_time_mut(&mut self) -> &mut UnixSeconds;
    fn genesis_validators_root_mut(&mut self) -> &mut H256;
    fn slot_mut(&mut self) -> &mut Slot;
    fn latest_block_header_mut(&mut self) -> &mut BeaconBlockHeader;
    fn block_roots_mut(&mut self) -> &mut RecentRoots<P>;
    fn state_roots_mut(&mut self) -> &mut RecentRoots<P>;
    fn historical_roots_mut(&mut self) -> &mut HistoricalRoots<P>;
    fn eth1_data_mut(&mut self) -> &mut Eth1Data;
    fn eth1_data_votes_mut(&mut self) -> &mut Eth1DataVotes<P>;
    fn eth1_deposit_index_mut(&mut self) -> &mut DepositIndex;
    fn validators_mut(&mut self) -> &mut Validators<P>;
    fn balances_mut(&mut self) -> &mut Balances<P>;
    fn randao_mixes_mut(&mut self) -> &mut RandaoMixes<P>;
    fn slashings_mut(&mut self) -> &mut Slashings<P>;
    fn justification_bits_mut(&mut self) -> &mut BitVector<JustificationBitsLength>;
    fn previous_justified_checkpoint_mut(&mut self) -> &mut Checkpoint;
    fn current_justified_checkpoint_mut(&mut self) -> &mut Checkpoint;
    fn finalized_checkpoint_mut(&mut self) -> &mut Checkpoint;
    fn cache_mut(&mut self) -> &mut Cache;

    // These are needed to split borrows in epoch processing.
    // A more general way to do this would be to return a struct containing references to all fields
    // in the state, but that would be unnecessarily verbose for our use case.
    fn validators_mut_with_balances(&mut self) -> (&mut Validators<P>, &Balances<P>);
    fn balances_mut_with_slashings(&mut self) -> (&mut Balances<P>, &Slashings<P>);

    // TODO(feature/deneb): Try to come up with some other solution.
    //                      See the TODO in `types::combined`.
    fn is_post_deneb(&self) -> bool;
    fn is_post_electra(&self) -> bool;
}

#[duplicate_item(
    parameters
    implementor
    get_copy(field)
    get_ref(field)
    get_ref_mut(field, method)
    validators_mut_with_balances_body
    balances_mut_with_slashings_body
    is_post_deneb_body
    is_post_electra_body;

    [P: Preset, S: BeaconState<P> + Clone]
    [Arc<S>]
    [self.as_ref().field()]
    [self.as_ref().field()]
    [self.make_mut().method()]
    [self.make_mut().validators_mut_with_balances()]
    [self.make_mut().balances_mut_with_slashings()]
    [self.as_ref().is_post_deneb()]
    [self.as_ref().is_post_electra()];

    [P: Preset, S: BeaconState<P>]
    [Hc<S>]
    [self.as_ref().field()]
    [self.as_ref().field()]
    [self.as_mut().method()]
    [self.as_mut().validators_mut_with_balances()]
    [self.as_mut().balances_mut_with_slashings()]
    [self.as_ref().is_post_deneb()]
    [self.as_ref().is_post_electra()];

    [P: Preset]
    [Phase0BeaconState<P>]
    [self.field]
    [&self.field]
    [&mut self.field]
    [(&mut self.validators, &self.balances)]
    [(&mut self.balances, &self.slashings)]
    [false]
    [false];

    [P: Preset]
    [AltairBeaconState<P>]
    [self.field]
    [&self.field]
    [&mut self.field]
    [(&mut self.validators, &self.balances)]
    [(&mut self.balances, &self.slashings)]
    [false]
    [false];

    [P: Preset]
    [BellatrixBeaconState<P>]
    [self.field]
    [&self.field]
    [&mut self.field]
    [(&mut self.validators, &self.balances)]
    [(&mut self.balances, &self.slashings)]
    [false]
    [false];

    [P: Preset]
    [CapellaBeaconState<P>]
    [self.field]
    [&self.field]
    [&mut self.field]
    [(&mut self.validators, &self.balances)]
    [(&mut self.balances, &self.slashings)]
    [false]
    [false];

    [P: Preset]
    [DenebBeaconState<P>]
    [self.field]
    [&self.field]
    [&mut self.field]
    [(&mut self.validators, &self.balances)]
    [(&mut self.balances, &self.slashings)]
    [true]
    [false];

    [P: Preset]
    [ElectraBeaconState<P>]
    [self.field]
    [&self.field]
    [&mut self.field]
    [(&mut self.validators, &self.balances)]
    [(&mut self.balances, &self.slashings)]
    [true]
    [true];

    [P: Preset]
    [CombinedBeaconState<P>]
    [
        match self {
            Self::Phase0(state) => state.field,
            Self::Altair(state) => state.field,
            Self::Bellatrix(state) => state.field,
            Self::Capella(state) => state.field,
            Self::Deneb(state) => state.field,
            Self::Electra(state) => state.field,
        }
    ]
    [
        match self {
            Self::Phase0(state) => &state.field,
            Self::Altair(state) => &state.field,
            Self::Bellatrix(state) => &state.field,
            Self::Capella(state) => &state.field,
            Self::Deneb(state) => &state.field,
            Self::Electra(state) => &state.field,
        }
    ]
    [
        match self {
            Self::Phase0(state) => &mut state.field,
            Self::Altair(state) => &mut state.field,
            Self::Bellatrix(state) => &mut state.field,
            Self::Capella(state) => &mut state.field,
            Self::Deneb(state) => &mut state.field,
            Self::Electra(state) => &mut state.field,
        }
    ]
    [
        match self {
            Self::Phase0(state) => state.validators_mut_with_balances(),
            Self::Altair(state) => state.validators_mut_with_balances(),
            Self::Bellatrix(state) => state.validators_mut_with_balances(),
            Self::Capella(state) => state.validators_mut_with_balances(),
            Self::Deneb(state) => state.validators_mut_with_balances(),
            Self::Electra(state) => state.validators_mut_with_balances(),
        }
    ]
    [
        match self {
            Self::Phase0(state) => state.balances_mut_with_slashings(),
            Self::Altair(state) => state.balances_mut_with_slashings(),
            Self::Bellatrix(state) => state.balances_mut_with_slashings(),
            Self::Capella(state) => state.balances_mut_with_slashings(),
            Self::Deneb(state) => state.balances_mut_with_slashings(),
            Self::Electra(state) => state.balances_mut_with_slashings(),
        }
    ]
    [
        self.phase() >= Phase::Deneb
    ]
    [
        self.phase() >= Phase::Electra
    ];
)]
impl<parameters> BeaconState<P> for implementor {
    #[duplicate_item(
        field                           return_type;
        [genesis_time]                  [UnixSeconds];
        [genesis_validators_root]       [H256];
        [slot]                          [Slot];
        [fork]                          [Fork];
        [latest_block_header]           [BeaconBlockHeader];
        [eth1_data]                     [Eth1Data];
        [eth1_deposit_index]            [DepositIndex];
        [justification_bits]            [BitVector<JustificationBitsLength>];
        [previous_justified_checkpoint] [Checkpoint];
        [current_justified_checkpoint]  [Checkpoint];
        [finalized_checkpoint]          [Checkpoint];
    )]
    fn field(&self) -> return_type {
        get_copy([field])
    }

    #[duplicate_item(
        field              return_type;
        [block_roots]      [RecentRoots<P>];
        [state_roots]      [RecentRoots<P>];
        [historical_roots] [HistoricalRoots<P>];
        [eth1_data_votes]  [Eth1DataVotes<P>];
        [validators]       [Validators<P>];
        [balances]         [Balances<P>];
        [randao_mixes]     [RandaoMixes<P>];
        [slashings]        [Slashings<P>];
        [cache]            [Cache];
    )]
    fn field(&self) -> &return_type {
        get_ref([field])
    }

    #[duplicate_item(
        field                           method                              return_type;
        [genesis_time]                  [genesis_time_mut]                  [UnixSeconds];
        [genesis_validators_root]       [genesis_validators_root_mut]       [H256];
        [slot]                          [slot_mut]                          [Slot];
        [latest_block_header]           [latest_block_header_mut]           [BeaconBlockHeader];
        [block_roots]                   [block_roots_mut]                   [RecentRoots<P>];
        [state_roots]                   [state_roots_mut]                   [RecentRoots<P>];
        [historical_roots]              [historical_roots_mut]              [HistoricalRoots<P>];
        [eth1_data]                     [eth1_data_mut]                     [Eth1Data];
        [eth1_data_votes]               [eth1_data_votes_mut]               [Eth1DataVotes<P>];
        [eth1_deposit_index]            [eth1_deposit_index_mut]            [DepositIndex];
        [validators]                    [validators_mut]                    [Validators<P>];
        [balances]                      [balances_mut]                      [Balances<P>];
        [randao_mixes]                  [randao_mixes_mut]                  [RandaoMixes<P>];
        [slashings]                     [slashings_mut]                     [Slashings<P>];
        [justification_bits]            [justification_bits_mut]            [BitVector<JustificationBitsLength>];
        [previous_justified_checkpoint] [previous_justified_checkpoint_mut] [Checkpoint];
        [current_justified_checkpoint]  [current_justified_checkpoint_mut]  [Checkpoint];
        [finalized_checkpoint]          [finalized_checkpoint_mut]          [Checkpoint];
        [cache]                         [cache_mut]                         [Cache];
    )]
    fn method(&mut self) -> &mut return_type {
        get_ref_mut([field], [method])
    }

    fn validators_mut_with_balances(&mut self) -> (&mut Validators<P>, &Balances<P>) {
        validators_mut_with_balances_body
    }

    fn balances_mut_with_slashings(&mut self) -> (&mut Balances<P>, &Slashings<P>) {
        balances_mut_with_slashings_body
    }

    fn is_post_deneb(&self) -> bool {
        is_post_deneb_body
    }

    fn is_post_electra(&self) -> bool {
        is_post_electra_body
    }
}

pub trait PostAltairBeaconState<P: Preset>: BeaconState<P> {
    fn previous_epoch_participation(&self) -> &EpochParticipation<P>;
    fn current_epoch_participation(&self) -> &EpochParticipation<P>;
    fn current_sync_committee(&self) -> &Arc<Hc<SyncCommittee<P>>>;
    fn next_sync_committee(&self) -> &Arc<Hc<SyncCommittee<P>>>;

    fn previous_epoch_participation_mut(&mut self) -> &mut EpochParticipation<P>;
    fn current_epoch_participation_mut(&mut self) -> &mut EpochParticipation<P>;
    fn inactivity_scores_mut(&mut self) -> &mut InactivityScores<P>;
    fn current_sync_committee_mut(&mut self) -> &mut Arc<Hc<SyncCommittee<P>>>;
    fn next_sync_committee_mut(&mut self) -> &mut Arc<Hc<SyncCommittee<P>>>;
}

#[duplicate_item(
    parameters
    implementor
    get_ref(field)
    get_ref_mut(field, method);

    [P: Preset, S: PostAltairBeaconState<P>]
    [Hc<S>]
    [self.as_ref().field()]
    [self.as_mut().method()];

    [P: Preset]
    [AltairBeaconState<P>]
    [&self.field]
    [&mut self.field];

    [P: Preset]
    [BellatrixBeaconState<P>]
    [&self.field]
    [&mut self.field];

    [P: Preset]
    [CapellaBeaconState<P>]
    [&self.field]
    [&mut self.field];

    [P: Preset]
    [DenebBeaconState<P>]
    [&self.field]
    [&mut self.field];

    [P: Preset]
    [ElectraBeaconState<P>]
    [&self.field]
    [&mut self.field];
)]
impl<parameters> PostAltairBeaconState<P> for implementor {
    #[duplicate_item(
        field                          return_type;
        [previous_epoch_participation] [EpochParticipation<P>];
        [current_epoch_participation]  [EpochParticipation<P>];
        [current_sync_committee]       [Arc<Hc<SyncCommittee<P>>>];
        [next_sync_committee]          [Arc<Hc<SyncCommittee<P>>>];
    )]
    fn field(&self) -> &return_type {
        get_ref([field])
    }

    #[duplicate_item(
        field                          method                             return_type;
        [previous_epoch_participation] [previous_epoch_participation_mut] [EpochParticipation<P>];
        [current_epoch_participation]  [current_epoch_participation_mut]  [EpochParticipation<P>];
        [inactivity_scores]            [inactivity_scores_mut]            [InactivityScores<P>];
        [current_sync_committee]       [current_sync_committee_mut]       [Arc<Hc<SyncCommittee<P>>>];
        [next_sync_committee]          [next_sync_committee_mut]          [Arc<Hc<SyncCommittee<P>>>]
    )]
    fn method(&mut self) -> &mut return_type {
        get_ref_mut([field], [method])
    }
}

pub trait PostBellatrixBeaconState<P: Preset>: PostAltairBeaconState<P> {
    fn latest_execution_payload_header(&self) -> &dyn ExecutionPayload<P>;
    fn latest_execution_payload_header_mut(&mut self) -> &mut dyn ExecutionPayload<P>;
}

impl<P: Preset, S: PostBellatrixBeaconState<P>> PostBellatrixBeaconState<P> for Hc<S> {
    fn latest_execution_payload_header(&self) -> &dyn ExecutionPayload<P> {
        self.as_ref().latest_execution_payload_header()
    }

    fn latest_execution_payload_header_mut(&mut self) -> &mut dyn ExecutionPayload<P> {
        self.as_mut().latest_execution_payload_header_mut()
    }
}

impl<P: Preset> PostBellatrixBeaconState<P> for BellatrixBeaconState<P> {
    fn latest_execution_payload_header(&self) -> &dyn ExecutionPayload<P> {
        &self.latest_execution_payload_header
    }

    fn latest_execution_payload_header_mut(&mut self) -> &mut dyn ExecutionPayload<P> {
        &mut self.latest_execution_payload_header
    }
}

impl<P: Preset> PostBellatrixBeaconState<P> for CapellaBeaconState<P> {
    fn latest_execution_payload_header(&self) -> &dyn ExecutionPayload<P> {
        &self.latest_execution_payload_header
    }

    fn latest_execution_payload_header_mut(&mut self) -> &mut dyn ExecutionPayload<P> {
        &mut self.latest_execution_payload_header
    }
}

impl<P: Preset> PostBellatrixBeaconState<P> for DenebBeaconState<P> {
    fn latest_execution_payload_header(&self) -> &dyn ExecutionPayload<P> {
        &self.latest_execution_payload_header
    }

    fn latest_execution_payload_header_mut(&mut self) -> &mut dyn ExecutionPayload<P> {
        &mut self.latest_execution_payload_header
    }
}

impl<P: Preset> PostBellatrixBeaconState<P> for ElectraBeaconState<P> {
    fn latest_execution_payload_header(&self) -> &dyn ExecutionPayload<P> {
        &self.latest_execution_payload_header
    }

    fn latest_execution_payload_header_mut(&mut self) -> &mut dyn ExecutionPayload<P> {
        &mut self.latest_execution_payload_header
    }
}

pub trait PostCapellaBeaconState<P: Preset>: PostBellatrixBeaconState<P> {
    fn next_withdrawal_index(&self) -> WithdrawalIndex;
    fn next_withdrawal_index_mut(&mut self) -> &mut WithdrawalIndex;

    fn next_withdrawal_validator_index(&self) -> ValidatorIndex;
    fn next_withdrawal_validator_index_mut(&mut self) -> &mut ValidatorIndex;
}

impl<P: Preset, S: PostCapellaBeaconState<P>> PostCapellaBeaconState<P> for Hc<S> {
    fn next_withdrawal_index(&self) -> WithdrawalIndex {
        self.as_ref().next_withdrawal_index()
    }

    fn next_withdrawal_index_mut(&mut self) -> &mut WithdrawalIndex {
        self.as_mut().next_withdrawal_index_mut()
    }

    fn next_withdrawal_validator_index(&self) -> ValidatorIndex {
        self.as_ref().next_withdrawal_validator_index()
    }

    fn next_withdrawal_validator_index_mut(&mut self) -> &mut ValidatorIndex {
        self.as_mut().next_withdrawal_validator_index_mut()
    }
}

impl<P: Preset> PostCapellaBeaconState<P> for CapellaBeaconState<P> {
    fn next_withdrawal_index(&self) -> WithdrawalIndex {
        self.next_withdrawal_index
    }

    fn next_withdrawal_index_mut(&mut self) -> &mut WithdrawalIndex {
        &mut self.next_withdrawal_index
    }

    fn next_withdrawal_validator_index(&self) -> ValidatorIndex {
        self.next_withdrawal_validator_index
    }

    fn next_withdrawal_validator_index_mut(&mut self) -> &mut ValidatorIndex {
        &mut self.next_withdrawal_validator_index
    }
}

impl<P: Preset> PostCapellaBeaconState<P> for DenebBeaconState<P> {
    fn next_withdrawal_index(&self) -> WithdrawalIndex {
        self.next_withdrawal_index
    }

    fn next_withdrawal_index_mut(&mut self) -> &mut WithdrawalIndex {
        &mut self.next_withdrawal_index
    }

    fn next_withdrawal_validator_index(&self) -> ValidatorIndex {
        self.next_withdrawal_validator_index
    }

    fn next_withdrawal_validator_index_mut(&mut self) -> &mut ValidatorIndex {
        &mut self.next_withdrawal_validator_index
    }
}

impl<P: Preset> PostCapellaBeaconState<P> for ElectraBeaconState<P> {
    fn next_withdrawal_index(&self) -> WithdrawalIndex {
        self.next_withdrawal_index
    }

    fn next_withdrawal_index_mut(&mut self) -> &mut WithdrawalIndex {
        &mut self.next_withdrawal_index
    }

    fn next_withdrawal_validator_index(&self) -> ValidatorIndex {
        self.next_withdrawal_validator_index
    }

    fn next_withdrawal_validator_index_mut(&mut self) -> &mut ValidatorIndex {
        &mut self.next_withdrawal_validator_index
    }
}

pub trait PostElectraBeaconState<P: Preset>: PostCapellaBeaconState<P> {
    fn deposit_requests_start_index(&self) -> u64;
    fn deposit_balance_to_consume(&self) -> Gwei;
    fn exit_balance_to_consume(&self) -> Gwei;
    fn earliest_exit_epoch(&self) -> Epoch;
    fn consolidation_balance_to_consume(&self) -> Gwei;
    fn earliest_consolidation_epoch(&self) -> Epoch;
    fn pending_balance_deposits(&self) -> &PendingBalanceDeposits<P>;
    fn pending_partial_withdrawals(&self) -> &PendingPartialWithdrawals<P>;
    fn pending_consolidations(&self) -> &PendingConsolidations<P>;

    fn deposit_requests_start_index_mut(&mut self) -> &mut u64;
    fn deposit_balance_to_consume_mut(&mut self) -> &mut Gwei;
    fn exit_balance_to_consume_mut(&mut self) -> &mut Gwei;
    fn earliest_exit_epoch_mut(&mut self) -> &mut Epoch;
    fn consolidation_balance_to_consume_mut(&mut self) -> &mut Gwei;
    fn earliest_consolidation_epoch_mut(&mut self) -> &mut Epoch;
    fn pending_balance_deposits_mut(&mut self) -> &mut PendingBalanceDeposits<P>;
    fn pending_partial_withdrawals_mut(&mut self) -> &mut PendingPartialWithdrawals<P>;
    fn pending_consolidations_mut(&mut self) -> &mut PendingConsolidations<P>;
}

#[duplicate_item(
    parameters
    implementor
    get_copy(field)
    get_ref(field)
    get_ref_mut(field, method);

    [P: Preset, S: PostElectraBeaconState<P>]
    [Hc<S>]
    [self.as_ref().field()]
    [self.as_ref().field()]
    [self.as_mut().method()];

    [P: Preset]
    [ElectraBeaconState<P>]
    [self.field]
    [&self.field]
    [&mut self.field];
)]
impl<parameters> PostElectraBeaconState<P> for implementor {
    #[duplicate_item(
        field                           return_type;
        [deposit_requests_start_index]     [u64];
        [deposit_balance_to_consume]       [Gwei];
        [exit_balance_to_consume]          [Gwei];
        [earliest_exit_epoch]              [Epoch];
        [consolidation_balance_to_consume] [Gwei];
        [earliest_consolidation_epoch]     [Epoch];
    )]
    fn field(&self) -> return_type {
        get_copy([field])
    }

    #[duplicate_item(
        field              return_type;
        [pending_balance_deposits]    [PendingBalanceDeposits<P>];
        [pending_partial_withdrawals] [PendingPartialWithdrawals<P>];
        [pending_consolidations]      [PendingConsolidations<P>];
    )]
    fn field(&self) -> &return_type {
        get_ref([field])
    }

    #[duplicate_item(
        field                              method                                 return_type;
        [deposit_requests_start_index]     [deposit_requests_start_index_mut]     [u64];
        [deposit_balance_to_consume]       [deposit_balance_to_consume_mut]       [Gwei];
        [exit_balance_to_consume]          [exit_balance_to_consume_mut]          [Gwei];
        [earliest_exit_epoch]              [earliest_exit_epoch_mut]              [Epoch];
        [consolidation_balance_to_consume] [consolidation_balance_to_consume_mut] [Gwei];
        [earliest_consolidation_epoch]     [earliest_consolidation_epoch_mut]     [Epoch];
        [pending_balance_deposits]         [pending_balance_deposits_mut]         [PendingBalanceDeposits<P>];
        [pending_partial_withdrawals]      [pending_partial_withdrawals_mut]      [PendingPartialWithdrawals<P>];
        [pending_consolidations]           [pending_consolidations_mut]           [PendingConsolidations<P>];
    )]
    fn method(&mut self) -> &mut return_type {
        get_ref_mut([field], [method])
    }
}

pub trait SignedBeaconBlock<P: Preset>: Debug + Send + Sync {
    type Message: BeaconBlock<P> + ?Sized;

    fn message(&self) -> &Self::Message;
    fn signature(&self) -> SignatureBytes;
}

impl<P: Preset, B: SignedBeaconBlock<P>> SignedBeaconBlock<P> for Arc<B> {
    type Message = B::Message;

    fn message(&self) -> &Self::Message {
        self.as_ref().message()
    }

    fn signature(&self) -> SignatureBytes {
        self.as_ref().signature()
    }
}

impl<P: Preset> SignedBeaconBlock<P> for CombinedSignedBeaconBlock<P> {
    type Message = dyn BeaconBlock<P>;

    fn message(&self) -> &Self::Message {
        match self {
            Self::Phase0(block) => &block.message,
            Self::Altair(block) => &block.message,
            Self::Bellatrix(block) => &block.message,
            Self::Capella(block) => &block.message,
            Self::Deneb(block) => &block.message,
            Self::Electra(block) => &block.message,
        }
    }

    fn signature(&self) -> SignatureBytes {
        match self {
            Self::Phase0(block) => block.signature,
            Self::Altair(block) => block.signature,
            Self::Bellatrix(block) => block.signature,
            Self::Capella(block) => block.signature,
            Self::Deneb(block) => block.signature,
            Self::Electra(block) => block.signature,
        }
    }
}

impl<P: Preset> SignedBeaconBlock<P> for CombinedSignedBlindedBeaconBlock<P> {
    type Message = dyn BeaconBlock<P>;

    fn message(&self) -> &Self::Message {
        match self {
            Self::Bellatrix(block) => &block.message,
            Self::Capella(block) => &block.message,
            Self::Deneb(block) => &block.message,
            Self::Electra(block) => &block.message,
        }
    }

    fn signature(&self) -> SignatureBytes {
        match self {
            Self::Bellatrix(block) => block.signature,
            Self::Capella(block) => block.signature,
            Self::Deneb(block) => block.signature,
            Self::Electra(block) => block.signature,
        }
    }
}

pub trait BeaconBlock<P: Preset>: SszHash<PackingFactor = U1> {
    fn slot(&self) -> Slot;
    fn proposer_index(&self) -> ValidatorIndex;
    fn parent_root(&self) -> H256;
    fn state_root(&self) -> H256;
    fn body(&self) -> &dyn BeaconBlockBody<P>;

    fn to_header(&self) -> BeaconBlockHeader {
        BeaconBlockHeader {
            slot: self.slot(),
            proposer_index: self.proposer_index(),
            parent_root: self.parent_root(),
            state_root: self.state_root(),
            body_root: self.body().hash_tree_root(),
        }
    }
}

#[duplicate_item(
    implementor                      get_copy(field) get_ref(field);

    [Phase0BeaconBlock<P>]           [self.field]    [&self.field];
    [AltairBeaconBlock<P>]           [self.field]    [&self.field];
    [BellatrixBeaconBlock<P>]        [self.field]    [&self.field];
    [CapellaBeaconBlock<P>]          [self.field]    [&self.field];
    [DenebBeaconBlock<P>]            [self.field]    [&self.field];
    [ElectraBeaconBlock<P>]          [self.field]    [&self.field];

    [BellatrixBlindedBeaconBlock<P>] [self.field]    [&self.field];
    [CapellaBlindedBeaconBlock<P>]   [self.field]    [&self.field];
    [DenebBlindedBeaconBlock<P>]     [self.field]    [&self.field];
    [ElectraBlindedBeaconBlock<P>]   [self.field]    [&self.field];

    [CombinedBeaconBlock<P>]
    [
        match self {
            Self::Phase0(block) => block.field,
            Self::Altair(block) => block.field,
            Self::Bellatrix(block) => block.field,
            Self::Capella(block) => block.field,
            Self::Deneb(block) => block.field,
            Self::Electra(block) => block.field,
        }
    ]
    [
        match self {
            Self::Phase0(block) => &block.field,
            Self::Altair(block) => &block.field,
            Self::Bellatrix(block) => &block.field,
            Self::Capella(block) => &block.field,
            Self::Deneb(block) => &block.field,
            Self::Electra(block) => &block.field,
        }
    ];

    [CombinedBlindedBeaconBlock<P>]
    [
        match self {
            Self::Bellatrix(block) => block.field,
            Self::Capella(block) => block.field,
            Self::Deneb(block) => block.field,
            Self::Electra(block) => block.field,
        }
    ]
    [
        match self {
            Self::Bellatrix(block) => &block.field,
            Self::Capella(block) => &block.field,
            Self::Deneb(block) => &block.field,
            Self::Electra(block) => &block.field,
        }
    ];
)]
impl<P: Preset> BeaconBlock<P> for implementor {
    fn slot(&self) -> Slot {
        get_copy([slot])
    }

    fn proposer_index(&self) -> ValidatorIndex {
        get_copy([proposer_index])
    }

    fn parent_root(&self) -> H256 {
        get_copy([parent_root])
    }

    fn state_root(&self) -> H256 {
        get_copy([state_root])
    }

    fn body(&self) -> &dyn BeaconBlockBody<P> {
        get_ref([body])
    }
}

pub trait BeaconBlockBody<P: Preset>: SszHash<PackingFactor = U1> {
    fn randao_reveal(&self) -> SignatureBytes;
    fn eth1_data(&self) -> Eth1Data;
    fn graffiti(&self) -> H256;
    fn proposer_slashings(&self) -> &ContiguousList<ProposerSlashing, P::MaxProposerSlashings>;
    fn deposits(&self) -> &ContiguousList<Deposit, P::MaxDeposits>;
    fn voluntary_exits(&self) -> &ContiguousList<SignedVoluntaryExit, P::MaxVoluntaryExits>;

    fn attester_slashings_len(&self) -> usize;
    fn attester_slashings_root(&self) -> H256;
    fn attestations_len(&self) -> usize;
    fn attestations_root(&self) -> H256;

    fn pre_electra(&self) -> Option<&dyn PreElectraBeaconBlockBody<P>>;

    fn post_altair(&self) -> Option<&dyn PostAltairBeaconBlockBody<P>>;
    fn post_bellatrix(&self) -> Option<&dyn PostBellatrixBeaconBlockBody<P>>;
    fn post_deneb(&self) -> Option<&dyn PostDenebBeaconBlockBody<P>>;
    fn post_electra(&self) -> Option<&dyn PostElectraBeaconBlockBody<P>>;

    fn combined_attester_slashings(
        &self,
    ) -> Box<dyn Iterator<Item = CombinedAttesterSlashing<P>> + '_>;

    fn combined_attestations(&self) -> Box<dyn Iterator<Item = CombinedAtteststation<P>> + '_>;
}

#[duplicate_item(
    implementor                          pre_electra_body post_altair_body post_bellatrix_body post_deneb_body post_electra_body;

    [Phase0BeaconBlockBody<P>]           [Some(self)]     [None]           [None]              [None]          [None];
    [AltairBeaconBlockBody<P>]           [Some(self)]     [Some(self)]     [None]              [None]          [None];
    [BellatrixBeaconBlockBody<P>]        [Some(self)]     [Some(self)]     [Some(self)]        [None]          [None];
    [CapellaBeaconBlockBody<P>]          [Some(self)]     [Some(self)]     [Some(self)]        [None]          [None];
    [DenebBeaconBlockBody<P>]            [Some(self)]     [Some(self)]     [Some(self)]        [Some(self)]    [None];
    [ElectraBeaconBlockBody<P>]          [None]           [Some(self)]     [Some(self)]        [Some(self)]    [Some(self)];

    // `BlindedBeaconBlockBody` does not implement `PostBellatrixBeaconBlockBody`
    // because it does not have an `execution_payload` field.
    [BellatrixBlindedBeaconBlockBody<P>] [Some(self)]     [Some(self)]     [None]              [None]          [None];
    [CapellaBlindedBeaconBlockBody<P>]   [Some(self)]     [Some(self)]     [None]              [None]          [None];
    [DenebBlindedBeaconBlockBody<P>]     [Some(self)]     [Some(self)]     [None]              [Some(self)]    [None];
    [ElectraBlindedBeaconBlockBody<P>]   [None]           [Some(self)]     [None]              [Some(self)]    [Some(self)];
)]
impl<P: Preset> BeaconBlockBody<P> for implementor {
    fn randao_reveal(&self) -> SignatureBytes {
        self.randao_reveal
    }

    fn eth1_data(&self) -> Eth1Data {
        self.eth1_data
    }

    fn graffiti(&self) -> H256 {
        self.graffiti
    }

    fn proposer_slashings(&self) -> &ContiguousList<ProposerSlashing, P::MaxProposerSlashings> {
        &self.proposer_slashings
    }

    fn deposits(&self) -> &ContiguousList<Deposit, P::MaxDeposits> {
        &self.deposits
    }

    fn voluntary_exits(&self) -> &ContiguousList<SignedVoluntaryExit, P::MaxVoluntaryExits> {
        &self.voluntary_exits
    }

    fn attester_slashings_len(&self) -> usize {
        self.attester_slashings.len()
    }

    fn attester_slashings_root(&self) -> H256 {
        self.attester_slashings.hash_tree_root()
    }

    fn attestations_len(&self) -> usize {
        self.attestations.len()
    }

    fn attestations_root(&self) -> H256 {
        self.attestations.hash_tree_root()
    }

    fn pre_electra(&self) -> Option<&dyn PreElectraBeaconBlockBody<P>> {
        pre_electra_body
    }

    fn post_altair(&self) -> Option<&dyn PostAltairBeaconBlockBody<P>> {
        post_altair_body
    }

    fn post_bellatrix(&self) -> Option<&dyn PostBellatrixBeaconBlockBody<P>> {
        post_bellatrix_body
    }

    fn post_deneb(&self) -> Option<&dyn PostDenebBeaconBlockBody<P>> {
        post_deneb_body
    }

    fn post_electra(&self) -> Option<&dyn PostElectraBeaconBlockBody<P>> {
        post_electra_body
    }

    fn combined_attester_slashings(
        &self,
    ) -> Box<dyn Iterator<Item = CombinedAttesterSlashing<P>> + '_> {
        Box::new(self.attester_slashings.iter().cloned().map(Into::into))
    }

    // TODO(feature/electra): avoid clone
    fn combined_attestations(&self) -> Box<dyn Iterator<Item = CombinedAtteststation<P>> + '_> {
        Box::new(self.attestations.iter().cloned().map(Into::into))
    }
}

pub trait PreElectraBeaconBlockBody<P: Preset>: BeaconBlockBody<P> {
    fn attestations(&self) -> &ContiguousList<Phase0Attestation<P>, P::MaxAttestations>;
    fn attester_slashings(
        &self,
    ) -> &ContiguousList<Phase0AttesterSlashing<P>, P::MaxAttesterSlashings>;
}

impl<P: Preset> PreElectraBeaconBlockBody<P> for Phase0BeaconBlockBody<P> {
    fn attestations(&self) -> &ContiguousList<Phase0Attestation<P>, P::MaxAttestations> {
        &self.attestations
    }

    fn attester_slashings(
        &self,
    ) -> &ContiguousList<Phase0AttesterSlashing<P>, P::MaxAttesterSlashings> {
        &self.attester_slashings
    }
}

impl<P: Preset> PreElectraBeaconBlockBody<P> for AltairBeaconBlockBody<P> {
    fn attestations(&self) -> &ContiguousList<Phase0Attestation<P>, P::MaxAttestations> {
        &self.attestations
    }

    fn attester_slashings(
        &self,
    ) -> &ContiguousList<Phase0AttesterSlashing<P>, P::MaxAttesterSlashings> {
        &self.attester_slashings
    }
}

impl<P: Preset> PreElectraBeaconBlockBody<P> for BellatrixBeaconBlockBody<P> {
    fn attestations(&self) -> &ContiguousList<Phase0Attestation<P>, P::MaxAttestations> {
        &self.attestations
    }

    fn attester_slashings(
        &self,
    ) -> &ContiguousList<Phase0AttesterSlashing<P>, P::MaxAttesterSlashings> {
        &self.attester_slashings
    }
}

impl<P: Preset> PreElectraBeaconBlockBody<P> for CapellaBeaconBlockBody<P> {
    fn attestations(&self) -> &ContiguousList<Phase0Attestation<P>, P::MaxAttestations> {
        &self.attestations
    }

    fn attester_slashings(
        &self,
    ) -> &ContiguousList<Phase0AttesterSlashing<P>, P::MaxAttesterSlashings> {
        &self.attester_slashings
    }
}

impl<P: Preset> PreElectraBeaconBlockBody<P> for DenebBeaconBlockBody<P> {
    fn attestations(&self) -> &ContiguousList<Phase0Attestation<P>, P::MaxAttestations> {
        &self.attestations
    }

    fn attester_slashings(
        &self,
    ) -> &ContiguousList<Phase0AttesterSlashing<P>, P::MaxAttesterSlashings> {
        &self.attester_slashings
    }
}

impl<P: Preset> PreElectraBeaconBlockBody<P> for BellatrixBlindedBeaconBlockBody<P> {
    fn attestations(&self) -> &ContiguousList<Phase0Attestation<P>, P::MaxAttestations> {
        &self.attestations
    }

    fn attester_slashings(
        &self,
    ) -> &ContiguousList<Phase0AttesterSlashing<P>, P::MaxAttesterSlashings> {
        &self.attester_slashings
    }
}

impl<P: Preset> PreElectraBeaconBlockBody<P> for CapellaBlindedBeaconBlockBody<P> {
    fn attestations(&self) -> &ContiguousList<Phase0Attestation<P>, P::MaxAttestations> {
        &self.attestations
    }

    fn attester_slashings(
        &self,
    ) -> &ContiguousList<Phase0AttesterSlashing<P>, P::MaxAttesterSlashings> {
        &self.attester_slashings
    }
}

impl<P: Preset> PreElectraBeaconBlockBody<P> for DenebBlindedBeaconBlockBody<P> {
    fn attestations(&self) -> &ContiguousList<Phase0Attestation<P>, P::MaxAttestations> {
        &self.attestations
    }

    fn attester_slashings(
        &self,
    ) -> &ContiguousList<Phase0AttesterSlashing<P>, P::MaxAttesterSlashings> {
        &self.attester_slashings
    }
}

pub trait PostAltairBeaconBlockBody<P: Preset>: BeaconBlockBody<P> {
    fn sync_aggregate(&self) -> SyncAggregate<P>;
}

impl<P: Preset> PostAltairBeaconBlockBody<P> for AltairBeaconBlockBody<P> {
    fn sync_aggregate(&self) -> SyncAggregate<P> {
        self.sync_aggregate
    }
}

impl<P: Preset> PostAltairBeaconBlockBody<P> for BellatrixBeaconBlockBody<P> {
    fn sync_aggregate(&self) -> SyncAggregate<P> {
        self.sync_aggregate
    }
}

impl<P: Preset> PostAltairBeaconBlockBody<P> for CapellaBeaconBlockBody<P> {
    fn sync_aggregate(&self) -> SyncAggregate<P> {
        self.sync_aggregate
    }
}

impl<P: Preset> PostAltairBeaconBlockBody<P> for DenebBeaconBlockBody<P> {
    fn sync_aggregate(&self) -> SyncAggregate<P> {
        self.sync_aggregate
    }
}

impl<P: Preset> PostAltairBeaconBlockBody<P> for ElectraBeaconBlockBody<P> {
    fn sync_aggregate(&self) -> SyncAggregate<P> {
        self.sync_aggregate
    }
}

impl<P: Preset> PostAltairBeaconBlockBody<P> for BellatrixBlindedBeaconBlockBody<P> {
    fn sync_aggregate(&self) -> SyncAggregate<P> {
        self.sync_aggregate
    }
}

impl<P: Preset> PostAltairBeaconBlockBody<P> for CapellaBlindedBeaconBlockBody<P> {
    fn sync_aggregate(&self) -> SyncAggregate<P> {
        self.sync_aggregate
    }
}

impl<P: Preset> PostAltairBeaconBlockBody<P> for DenebBlindedBeaconBlockBody<P> {
    fn sync_aggregate(&self) -> SyncAggregate<P> {
        self.sync_aggregate
    }
}

impl<P: Preset> PostAltairBeaconBlockBody<P> for ElectraBlindedBeaconBlockBody<P> {
    fn sync_aggregate(&self) -> SyncAggregate<P> {
        self.sync_aggregate
    }
}

pub trait PostBellatrixBeaconBlockBody<P: Preset>: PostAltairBeaconBlockBody<P> {
    fn execution_payload(&self) -> &dyn ExecutionPayload<P>;
}

impl<P: Preset> PostBellatrixBeaconBlockBody<P> for BellatrixBeaconBlockBody<P> {
    fn execution_payload(&self) -> &dyn ExecutionPayload<P> {
        &self.execution_payload
    }
}

impl<P: Preset> PostBellatrixBeaconBlockBody<P> for CapellaBeaconBlockBody<P> {
    fn execution_payload(&self) -> &dyn ExecutionPayload<P> {
        &self.execution_payload
    }
}

impl<P: Preset> PostBellatrixBeaconBlockBody<P> for CapellaBlindedBeaconBlockBody<P> {
    fn execution_payload(&self) -> &dyn ExecutionPayload<P> {
        &self.execution_payload_header
    }
}

impl<P: Preset> PostBellatrixBeaconBlockBody<P> for DenebBeaconBlockBody<P> {
    fn execution_payload(&self) -> &dyn ExecutionPayload<P> {
        &self.execution_payload
    }
}

impl<P: Preset> PostBellatrixBeaconBlockBody<P> for DenebBlindedBeaconBlockBody<P> {
    fn execution_payload(&self) -> &dyn ExecutionPayload<P> {
        &self.execution_payload_header
    }
}

impl<P: Preset> PostBellatrixBeaconBlockBody<P> for ElectraBeaconBlockBody<P> {
    fn execution_payload(&self) -> &dyn ExecutionPayload<P> {
        &self.execution_payload
    }
}

impl<P: Preset> PostBellatrixBeaconBlockBody<P> for ElectraBlindedBeaconBlockBody<P> {
    fn execution_payload(&self) -> &dyn ExecutionPayload<P> {
        &self.execution_payload_header
    }
}

pub trait PostCapellaBeaconBlockBody<P: Preset>: PostBellatrixBeaconBlockBody<P> {
    fn bls_to_execution_changes(
        &self,
    ) -> &ContiguousList<SignedBlsToExecutionChange, P::MaxBlsToExecutionChanges>;
}

impl<P: Preset> PostCapellaBeaconBlockBody<P> for CapellaBeaconBlockBody<P> {
    fn bls_to_execution_changes(
        &self,
    ) -> &ContiguousList<SignedBlsToExecutionChange, P::MaxBlsToExecutionChanges> {
        &self.bls_to_execution_changes
    }
}

impl<P: Preset> PostCapellaBeaconBlockBody<P> for CapellaBlindedBeaconBlockBody<P> {
    fn bls_to_execution_changes(
        &self,
    ) -> &ContiguousList<SignedBlsToExecutionChange, P::MaxBlsToExecutionChanges> {
        &self.bls_to_execution_changes
    }
}

impl<P: Preset> PostCapellaBeaconBlockBody<P> for DenebBeaconBlockBody<P> {
    fn bls_to_execution_changes(
        &self,
    ) -> &ContiguousList<SignedBlsToExecutionChange, P::MaxBlsToExecutionChanges> {
        &self.bls_to_execution_changes
    }
}

impl<P: Preset> PostCapellaBeaconBlockBody<P> for DenebBlindedBeaconBlockBody<P> {
    fn bls_to_execution_changes(
        &self,
    ) -> &ContiguousList<SignedBlsToExecutionChange, P::MaxBlsToExecutionChanges> {
        &self.bls_to_execution_changes
    }
}

impl<P: Preset> PostCapellaBeaconBlockBody<P> for ElectraBeaconBlockBody<P> {
    fn bls_to_execution_changes(
        &self,
    ) -> &ContiguousList<SignedBlsToExecutionChange, P::MaxBlsToExecutionChanges> {
        &self.bls_to_execution_changes
    }
}

impl<P: Preset> PostCapellaBeaconBlockBody<P> for ElectraBlindedBeaconBlockBody<P> {
    fn bls_to_execution_changes(
        &self,
    ) -> &ContiguousList<SignedBlsToExecutionChange, P::MaxBlsToExecutionChanges> {
        &self.bls_to_execution_changes
    }
}

pub trait PostDenebBeaconBlockBody<P: Preset>: PostCapellaBeaconBlockBody<P> {
    // TODO(feature/deneb): method for state is_post_deneb
    fn blob_kzg_commitments(&self)
        -> &ContiguousList<KzgCommitment, P::MaxBlobCommitmentsPerBlock>;
}

impl<P: Preset> PostDenebBeaconBlockBody<P> for DenebBeaconBlockBody<P> {
    fn blob_kzg_commitments(
        &self,
    ) -> &ContiguousList<KzgCommitment, P::MaxBlobCommitmentsPerBlock> {
        &self.blob_kzg_commitments
    }
}

impl<P: Preset> PostDenebBeaconBlockBody<P> for DenebBlindedBeaconBlockBody<P> {
    fn blob_kzg_commitments(
        &self,
    ) -> &ContiguousList<KzgCommitment, P::MaxBlobCommitmentsPerBlock> {
        &self.blob_kzg_commitments
    }
}

impl<P: Preset> PostDenebBeaconBlockBody<P> for ElectraBeaconBlockBody<P> {
    fn blob_kzg_commitments(
        &self,
    ) -> &ContiguousList<KzgCommitment, P::MaxBlobCommitmentsPerBlock> {
        &self.blob_kzg_commitments
    }
}

impl<P: Preset> PostDenebBeaconBlockBody<P> for ElectraBlindedBeaconBlockBody<P> {
    fn blob_kzg_commitments(
        &self,
    ) -> &ContiguousList<KzgCommitment, P::MaxBlobCommitmentsPerBlock> {
        &self.blob_kzg_commitments
    }
}

pub trait PostElectraBeaconBlockBody<P: Preset>: PostDenebBeaconBlockBody<P> {
    fn attestations(&self) -> &ContiguousList<ElectraAttestation<P>, P::MaxAttestationsElectra>;
    fn attester_slashings(
        &self,
    ) -> &ContiguousList<ElectraAttesterSlashing<P>, P::MaxAttesterSlashingsElectra>;
    fn consolidation_requests_root(&self) -> H256;
}

impl<P: Preset> PostElectraBeaconBlockBody<P> for ElectraBeaconBlockBody<P> {
    fn attestations(&self) -> &ContiguousList<ElectraAttestation<P>, P::MaxAttestationsElectra> {
        &self.attestations
    }

    fn attester_slashings(
        &self,
    ) -> &ContiguousList<ElectraAttesterSlashing<P>, P::MaxAttesterSlashingsElectra> {
        &self.attester_slashings
    }

    fn consolidation_requests_root(&self) -> H256 {
<<<<<<< HEAD
        self.execution_payload.consolidation_requests.hash_tree_root()
=======
        self.execution_payload
            .consolidation_requests
            .hash_tree_root()
>>>>>>> 9a91a28f
    }
}

impl<P: Preset> PostElectraBeaconBlockBody<P> for ElectraBlindedBeaconBlockBody<P> {
    fn attestations(&self) -> &ContiguousList<ElectraAttestation<P>, P::MaxAttestationsElectra> {
        &self.attestations
    }

    fn attester_slashings(
        &self,
    ) -> &ContiguousList<ElectraAttesterSlashing<P>, P::MaxAttesterSlashingsElectra> {
        &self.attester_slashings
    }

    fn consolidation_requests_root(&self) -> H256 {
        self.execution_payload_header.consolidation_requests_root
    }
}

pub trait ExecutionPayload<P: Preset>: SszHash<PackingFactor = U1> {
    fn block_hash(&self) -> ExecutionBlockHash;
    fn parent_hash(&self) -> ExecutionBlockHash;

    fn is_default_payload(&self) -> bool;
    fn to_header(&self) -> CombinedExecutionPayloadHeader<P>;
}

impl<P: Preset> ExecutionPayload<P> for BellatrixExecutionPayload<P> {
    fn block_hash(&self) -> ExecutionBlockHash {
        self.block_hash
    }

    fn parent_hash(&self) -> ExecutionBlockHash {
        self.parent_hash
    }

    fn is_default_payload(&self) -> bool {
        self.is_default()
    }

    fn to_header(&self) -> CombinedExecutionPayloadHeader<P> {
        BellatrixExecutionPayloadHeader::from(self).into()
    }
}

impl<P: Preset> ExecutionPayload<P> for BellatrixExecutionPayloadHeader<P> {
    fn block_hash(&self) -> ExecutionBlockHash {
        self.block_hash
    }

    fn parent_hash(&self) -> ExecutionBlockHash {
        self.parent_hash
    }

    fn is_default_payload(&self) -> bool {
        self.is_default()
    }

    fn to_header(&self) -> CombinedExecutionPayloadHeader<P> {
        self.clone().into()
    }
}

impl<P: Preset> ExecutionPayload<P> for CapellaExecutionPayload<P> {
    fn block_hash(&self) -> ExecutionBlockHash {
        self.block_hash
    }

    fn parent_hash(&self) -> ExecutionBlockHash {
        self.parent_hash
    }

    fn is_default_payload(&self) -> bool {
        self.is_default()
    }

    fn to_header(&self) -> CombinedExecutionPayloadHeader<P> {
        CapellaExecutionPayloadHeader::from(self).into()
    }
}

impl<P: Preset> ExecutionPayload<P> for CapellaExecutionPayloadHeader<P> {
    fn block_hash(&self) -> ExecutionBlockHash {
        self.block_hash
    }

    fn parent_hash(&self) -> ExecutionBlockHash {
        self.parent_hash
    }

    fn is_default_payload(&self) -> bool {
        self.is_default()
    }

    fn to_header(&self) -> CombinedExecutionPayloadHeader<P> {
        self.clone().into()
    }
}

impl<P: Preset> ExecutionPayload<P> for DenebExecutionPayload<P> {
    fn block_hash(&self) -> ExecutionBlockHash {
        self.block_hash
    }

    fn parent_hash(&self) -> ExecutionBlockHash {
        self.parent_hash
    }

    fn is_default_payload(&self) -> bool {
        self.is_default()
    }

    fn to_header(&self) -> CombinedExecutionPayloadHeader<P> {
        DenebExecutionPayloadHeader::from(self).into()
    }
}

impl<P: Preset> ExecutionPayload<P> for DenebExecutionPayloadHeader<P> {
    fn block_hash(&self) -> ExecutionBlockHash {
        self.block_hash
    }

    fn parent_hash(&self) -> ExecutionBlockHash {
        self.parent_hash
    }

    fn is_default_payload(&self) -> bool {
        self.is_default()
    }

    fn to_header(&self) -> CombinedExecutionPayloadHeader<P> {
        self.clone().into()
    }
}

impl<P: Preset> ExecutionPayload<P> for ElectraExecutionPayload<P> {
    fn block_hash(&self) -> ExecutionBlockHash {
        self.block_hash
    }

    fn parent_hash(&self) -> ExecutionBlockHash {
        self.parent_hash
    }

    fn is_default_payload(&self) -> bool {
        self.is_default()
    }

    fn to_header(&self) -> CombinedExecutionPayloadHeader<P> {
        ElectraExecutionPayloadHeader::from(self).into()
    }
}

impl<P: Preset> ExecutionPayload<P> for ElectraExecutionPayloadHeader<P> {
    fn block_hash(&self) -> ExecutionBlockHash {
        self.block_hash
    }

    fn parent_hash(&self) -> ExecutionBlockHash {
        self.parent_hash
    }

    fn is_default_payload(&self) -> bool {
        self.is_default()
    }

    fn to_header(&self) -> CombinedExecutionPayloadHeader<P> {
        self.clone().into()
    }
}

pub trait PostCapellaExecutionPayload<P: Preset>: ExecutionPayload<P> {
    fn withdrawals(&self) -> &ContiguousList<Withdrawal, P::MaxWithdrawalsPerPayload>;
}

impl<P: Preset> PostCapellaExecutionPayload<P> for CapellaExecutionPayload<P> {
    fn withdrawals(&self) -> &ContiguousList<Withdrawal, P::MaxWithdrawalsPerPayload> {
        &self.withdrawals
    }
}

impl<P: Preset> PostCapellaExecutionPayload<P> for DenebExecutionPayload<P> {
    fn withdrawals(&self) -> &ContiguousList<Withdrawal, P::MaxWithdrawalsPerPayload> {
        &self.withdrawals
    }
}

impl<P: Preset> PostCapellaExecutionPayload<P> for ElectraExecutionPayload<P> {
    fn withdrawals(&self) -> &ContiguousList<Withdrawal, P::MaxWithdrawalsPerPayload> {
        &self.withdrawals
    }
}

pub trait PostCapellaExecutionPayloadHeader<P: Preset>: ExecutionPayload<P> {
    fn withdrawals_root(&self) -> H256;
}

impl<P: Preset> PostCapellaExecutionPayloadHeader<P> for CapellaExecutionPayloadHeader<P> {
    fn withdrawals_root(&self) -> H256 {
        self.withdrawals_root
    }
}

impl<P: Preset> PostCapellaExecutionPayloadHeader<P> for DenebExecutionPayloadHeader<P> {
    fn withdrawals_root(&self) -> H256 {
        self.withdrawals_root
    }
}

impl<P: Preset> PostCapellaExecutionPayloadHeader<P> for ElectraExecutionPayloadHeader<P> {
    fn withdrawals_root(&self) -> H256 {
        self.withdrawals_root
    }
}

pub trait PostElectraExecutionPayload<P: Preset>: PostCapellaExecutionPayload<P> {
    fn deposit_requests(&self) -> &ContiguousList<DepositRequest, P::MaxDepositRequestsPerPayload>;
    fn withdrawal_requests(
        &self,
    ) -> &ContiguousList<WithdrawalRequest, P::MaxWithdrawalRequestsPerPayload>;
<<<<<<< HEAD
    fn consolidation_requests(&self) -> &ContiguousList<ConsolidationRequest, P::MaxConsolidationRequestsPerPayload>;
=======
    fn consolidation_requests(
        &self,
    ) -> &ContiguousList<ConsolidationRequest, P::MaxConsolidationRequestsPerPayload>;
>>>>>>> 9a91a28f
}

impl<P: Preset> PostElectraExecutionPayload<P> for ElectraExecutionPayload<P> {
    fn deposit_requests(&self) -> &ContiguousList<DepositRequest, P::MaxDepositRequestsPerPayload> {
        &self.deposit_requests
    }

    fn withdrawal_requests(
        &self,
    ) -> &ContiguousList<WithdrawalRequest, P::MaxWithdrawalRequestsPerPayload> {
        &self.withdrawal_requests
    }

<<<<<<< HEAD
    fn consolidation_requests(&self) -> &ContiguousList<ConsolidationRequest, P::MaxConsolidationRequestsPerPayload> {
=======
    fn consolidation_requests(
        &self,
    ) -> &ContiguousList<ConsolidationRequest, P::MaxConsolidationRequestsPerPayload> {
>>>>>>> 9a91a28f
        &self.consolidation_requests
    }
}

pub trait PostElectraExecutionPayloadHeader<P: Preset>:
    PostCapellaExecutionPayloadHeader<P>
{
    fn deposit_requests_root(&self) -> H256;
    fn withdrawal_requests_root(&self) -> H256;
    fn consolidation_requests_root(&self) -> H256;
}

impl<P: Preset> PostElectraExecutionPayloadHeader<P> for ElectraExecutionPayloadHeader<P> {
    fn deposit_requests_root(&self) -> H256 {
        self.deposit_requests_root
    }

    fn withdrawal_requests_root(&self) -> H256 {
        self.withdrawal_requests_root
    }

    fn consolidation_requests_root(&self) -> H256 {
        self.consolidation_requests_root
    }
}

pub trait Attestation<P: Preset> {
    fn data(&self) -> AttestationData;
    fn signature(&self) -> AggregateSignatureBytes;
}

impl<P: Preset> Attestation<P> for Phase0Attestation<P> {
    fn data(&self) -> AttestationData {
        self.data
    }

    fn signature(&self) -> AggregateSignatureBytes {
        self.signature
    }
}

impl<P: Preset> Attestation<P> for ElectraAttestation<P> {
    fn data(&self) -> AttestationData {
        self.data
    }

    fn signature(&self) -> AggregateSignatureBytes {
        self.signature
    }
}

pub trait AttesterSlashing<P: Preset> {
    fn attestation_1(&self) -> &impl IndexedAttestation<P>;
    fn attestation_2(&self) -> &impl IndexedAttestation<P>;
}

impl<P: Preset> AttesterSlashing<P> for Phase0AttesterSlashing<P> {
    fn attestation_1(&self) -> &impl IndexedAttestation<P> {
        &self.attestation_1
    }

    fn attestation_2(&self) -> &impl IndexedAttestation<P> {
        &self.attestation_2
    }
}

impl<P: Preset> AttesterSlashing<P> for ElectraAttesterSlashing<P> {
    fn attestation_1(&self) -> &impl IndexedAttestation<P> {
        &self.attestation_1
    }

    fn attestation_2(&self) -> &impl IndexedAttestation<P> {
        &self.attestation_2
    }
}

pub trait IndexedAttestation<P: Preset> {
    fn attesting_indices(&self) -> impl Iterator<Item = ValidatorIndex> + Send;
    fn data(&self) -> AttestationData;
    fn signature(&self) -> AggregateSignatureBytes;
}

impl<P: Preset> IndexedAttestation<P> for Phase0IndexedAttestation<P> {
    fn attesting_indices(&self) -> impl Iterator<Item = ValidatorIndex> + Send {
        self.attesting_indices.iter().copied()
    }

    fn data(&self) -> AttestationData {
        self.data
    }

    fn signature(&self) -> AggregateSignatureBytes {
        self.signature
    }
}

impl<P: Preset> IndexedAttestation<P> for ElectraIndexedAttestation<P> {
    fn attesting_indices(&self) -> impl Iterator<Item = ValidatorIndex> + Send {
        self.attesting_indices.iter().copied()
    }

    fn data(&self) -> AttestationData {
        self.data
    }

    fn signature(&self) -> AggregateSignatureBytes {
        self.signature
    }
}<|MERGE_RESOLUTION|>--- conflicted
+++ resolved
@@ -79,17 +79,10 @@
             Attestation as ElectraAttestation, AttesterSlashing as ElectraAttesterSlashing,
             BeaconBlock as ElectraBeaconBlock, BeaconBlockBody as ElectraBeaconBlockBody,
             BlindedBeaconBlock as ElectraBlindedBeaconBlock,
-<<<<<<< HEAD
-            BlindedBeaconBlockBody as ElectraBlindedBeaconBlockBody, DepositRequest,
-            WithdrawalRequest, ExecutionPayload as ElectraExecutionPayload,
-            ExecutionPayloadHeader as ElectraExecutionPayloadHeader,
-            IndexedAttestation as ElectraIndexedAttestation, ConsolidationRequest
-=======
             BlindedBeaconBlockBody as ElectraBlindedBeaconBlockBody, ConsolidationRequest,
             DepositRequest, ExecutionPayload as ElectraExecutionPayload,
             ExecutionPayloadHeader as ElectraExecutionPayloadHeader,
             IndexedAttestation as ElectraIndexedAttestation, WithdrawalRequest,
->>>>>>> 9a91a28f
         },
     },
     nonstandard::Phase,
@@ -1281,13 +1274,9 @@
     }
 
     fn consolidation_requests_root(&self) -> H256 {
-<<<<<<< HEAD
-        self.execution_payload.consolidation_requests.hash_tree_root()
-=======
         self.execution_payload
             .consolidation_requests
             .hash_tree_root()
->>>>>>> 9a91a28f
     }
 }
 
@@ -1508,13 +1497,9 @@
     fn withdrawal_requests(
         &self,
     ) -> &ContiguousList<WithdrawalRequest, P::MaxWithdrawalRequestsPerPayload>;
-<<<<<<< HEAD
-    fn consolidation_requests(&self) -> &ContiguousList<ConsolidationRequest, P::MaxConsolidationRequestsPerPayload>;
-=======
     fn consolidation_requests(
         &self,
     ) -> &ContiguousList<ConsolidationRequest, P::MaxConsolidationRequestsPerPayload>;
->>>>>>> 9a91a28f
 }
 
 impl<P: Preset> PostElectraExecutionPayload<P> for ElectraExecutionPayload<P> {
@@ -1528,13 +1513,9 @@
         &self.withdrawal_requests
     }
 
-<<<<<<< HEAD
-    fn consolidation_requests(&self) -> &ContiguousList<ConsolidationRequest, P::MaxConsolidationRequestsPerPayload> {
-=======
     fn consolidation_requests(
         &self,
     ) -> &ContiguousList<ConsolidationRequest, P::MaxConsolidationRequestsPerPayload> {
->>>>>>> 9a91a28f
         &self.consolidation_requests
     }
 }
