--- conflicted
+++ resolved
@@ -664,7 +664,6 @@
     }
 }
 
-<<<<<<< HEAD
 impl<P: Preset> From<BeaconBlock<P>> for SignedBeaconBlock<P> {
     fn from(beacon_block: BeaconBlock<P>) -> Self {
         match beacon_block {
@@ -699,12 +698,13 @@
             }
             .into(),
         }
-=======
+    }
+}
+
 impl<P: Preset> From<SignedBeaconBlock<P>> for BeaconBlock<P> {
     fn from(signed_block: SignedBeaconBlock<P>) -> Self {
         let (message, _) = signed_block.split();
         message
->>>>>>> 5e65b527
     }
 }
 
@@ -1014,21 +1014,6 @@
     Electra(Box<ElectraLightClientBootstrap<P>>),
 }
 
-<<<<<<< HEAD
-impl<P: Preset> LightClientBootstrap<P> {
-    #[must_use]
-    pub fn slot(&self) -> Slot {
-        match self {
-            Self::Altair(bootstrap) => bootstrap.header.beacon.slot,
-            Self::Capella(bootstrap) => bootstrap.header.beacon.slot,
-            Self::Deneb(bootstrap) => bootstrap.header.beacon.slot,
-            Self::Electra(bootstrap) => bootstrap.header.beacon.slot,
-        }
-    }
-}
-
-=======
->>>>>>> 5e65b527
 impl<P: Preset> SszSize for LightClientBootstrap<P> {
     // The const parameter should be `Self::VARIANT_COUNT`, but `Self` refers to a generic type.
     // Type parameters cannot be used in `const` contexts until `generic_const_exprs` is stable.
@@ -1066,6 +1051,7 @@
             Self::Altair(bootstrap) => bootstrap.header.beacon.slot,
             Self::Capella(bootstrap) => bootstrap.header.beacon.slot,
             Self::Deneb(bootstrap) => bootstrap.header.beacon.slot,
+            Self::Electra(bootstrap) => bootstrap.header.beacon.slot,
         }
     }
 }
@@ -1122,6 +1108,7 @@
             Self::Altair(update) => update.signature_slot,
             Self::Capella(update) => update.signature_slot,
             Self::Deneb(update) => update.signature_slot,
+            Self::Electra(update) => update.signature_slot,
         }
     }
 }
@@ -1228,54 +1215,6 @@
     Electra(ElectraSignedAggregateAndProof<P>),
 }
 
-impl<P: Preset> SignedAggregateAndProof<P> {
-    pub const fn aggregator_index(&self) -> ValidatorIndex {
-        match self {
-            Self::Phase0(aggregate_and_proof) => aggregate_and_proof.message.aggregator_index,
-            Self::Electra(aggregate_and_proof) => aggregate_and_proof.message.aggregator_index,
-        }
-    }
-
-    pub const fn slot(&self) -> Slot {
-        match self {
-            Self::Phase0(aggregate_and_proof) => aggregate_and_proof.message.aggregate.data.slot,
-            Self::Electra(aggregate_and_proof) => aggregate_and_proof.message.aggregate.data.slot,
-        }
-    }
-
-    pub fn aggregate(&self) -> Attestation<P> {
-        match self {
-            Self::Phase0(aggregate_and_proof) => {
-                Attestation::from(aggregate_and_proof.message.aggregate.clone())
-            }
-            Self::Electra(aggregate_and_proof) => {
-                Attestation::from(aggregate_and_proof.message.aggregate.clone())
-            }
-        }
-    }
-}
-
-impl<P: Preset> SignedAggregateAndProof<P> {
-    pub const fn signature(&self) -> SignatureBytes {
-        match self {
-            Self::Phase0(signed_aggregate_and_proof) => signed_aggregate_and_proof.signature,
-            Self::Electra(signed_aggregate_and_proof) => signed_aggregate_and_proof.signature,
-        }
-    }
-
-    // TODO(feature/electra): avoid clone
-    pub fn message(&self) -> AggregateAndProof<P> {
-        match self {
-            Self::Phase0(signed_aggregate_and_proof) => {
-                AggregateAndProof::Phase0(signed_aggregate_and_proof.message.clone())
-            }
-            Self::Electra(signed_aggregate_and_proof) => {
-                AggregateAndProof::Electra(signed_aggregate_and_proof.message.clone())
-            }
-        }
-    }
-}
-
 impl<P: Preset> SszSize for SignedAggregateAndProof<P> {
     // The const parameter should be `Self::VARIANT_COUNT`, but `Self` refers to a generic type.
     // Type parameters cannot be used in `const` contexts until `generic_const_exprs` is stable.
@@ -1293,6 +1232,52 @@
             }
             Self::Electra(signed_aggregate_and_proof) => {
                 signed_aggregate_and_proof.write_variable(bytes)
+            }
+        }
+    }
+}
+
+impl<P: Preset> SignedAggregateAndProof<P> {
+    pub const fn aggregator_index(&self) -> ValidatorIndex {
+        match self {
+            Self::Phase0(aggregate_and_proof) => aggregate_and_proof.message.aggregator_index,
+            Self::Electra(aggregate_and_proof) => aggregate_and_proof.message.aggregator_index,
+        }
+    }
+
+    pub const fn signature(&self) -> SignatureBytes {
+        match self {
+            Self::Phase0(signed_aggregate_and_proof) => signed_aggregate_and_proof.signature,
+            Self::Electra(signed_aggregate_and_proof) => signed_aggregate_and_proof.signature,
+        }
+    }
+
+    pub const fn slot(&self) -> Slot {
+        match self {
+            Self::Phase0(aggregate_and_proof) => aggregate_and_proof.message.aggregate.data.slot,
+            Self::Electra(aggregate_and_proof) => aggregate_and_proof.message.aggregate.data.slot,
+        }
+    }
+
+    pub fn aggregate(&self) -> Attestation<P> {
+        match self {
+            Self::Phase0(aggregate_and_proof) => {
+                Attestation::from(aggregate_and_proof.message.aggregate.clone())
+            }
+            Self::Electra(aggregate_and_proof) => {
+                Attestation::from(aggregate_and_proof.message.aggregate.clone())
+            }
+        }
+    }
+
+    // TODO(feature/electra): avoid clone
+    pub fn message(&self) -> AggregateAndProof<P> {
+        match self {
+            Self::Phase0(signed_aggregate_and_proof) => {
+                AggregateAndProof::Phase0(signed_aggregate_and_proof.message.clone())
+            }
+            Self::Electra(signed_aggregate_and_proof) => {
+                AggregateAndProof::Electra(signed_aggregate_and_proof.message.clone())
             }
         }
     }
@@ -1462,6 +1447,7 @@
             Self::Altair(update) => update.signature_slot,
             Self::Capella(update) => update.signature_slot,
             Self::Deneb(update) => update.signature_slot,
+            Self::Electra(update) => update.signature_slot,
         }
     }
 }
