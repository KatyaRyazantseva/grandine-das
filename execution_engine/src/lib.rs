--- conflicted
+++ resolved
@@ -4,13 +4,8 @@
         EngineGetPayloadV1Response, EngineGetPayloadV2Response, EngineGetPayloadV3Response,
         EngineGetPayloadV4Response, ExecutionPayloadV1, ExecutionPayloadV2, ExecutionPayloadV3,
         ExecutionPayloadV4, ForkChoiceStateV1, ForkChoiceUpdatedResponse, PayloadAttributes,
-<<<<<<< HEAD
-        PayloadAttributesV1, PayloadAttributesV2, PayloadAttributesV3, PayloadId, PayloadStatusV1,
-        PayloadValidationStatus,
-=======
         PayloadAttributesV1, PayloadAttributesV2, PayloadAttributesV3, PayloadId, PayloadStatus,
         PayloadStatusV1, PayloadStatusWithBlockHash, PayloadValidationStatus,
->>>>>>> d6bb1e9a
     },
 };
 
