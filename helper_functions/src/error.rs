--- conflicted
+++ resolved
@@ -28,16 +28,11 @@
     FailedToSelectProposer,
     #[error("no validators are active")]
     NoActiveValidators,
-<<<<<<< HEAD
-    #[error("aggregation bitlist length does not match participants count")]
-    ParticipantsCountMismatch,
-=======
     #[error("aggregation bitlist length {aggregation_bitlist_length} does not match participants count {participants_count}")]
     ParticipantsCountMismatch {
         aggregation_bitlist_length: usize,
         participants_count: usize,
     },
->>>>>>> d6bb1e9a
     #[error("permutated prefix maximum overflowed")]
     PermutatedPrefixMaximumOverflow,
     #[error("{0} is invalid")]
