use std::{collections::BTreeMap, sync::Arc};

use anyhow::Result;
use bls::PublicKeyBytes;
use eth2_libp2p::{
    rpc::{GoodbyeReason, StatusMessage},
    types::{EnrForkId, GossipKind},
    GossipId, GossipTopic, MessageAcceptance, NetworkEvent, PeerAction, PeerId, PeerRequestId,
    PubsubMessage, ReportSource, Request, Response, Subnet, SubnetDiscovery,
};
use futures::channel::{mpsc::UnboundedSender, oneshot::Sender};
use log::debug;
use operation_pools::PoolRejectionReason;
use serde::Serialize;
use types::{
    altair::containers::{SignedContributionAndProof, SyncCommitteeMessage},
<<<<<<< HEAD
    combined::{
        Attestation, AttesterSlashing, BeaconState, SignedAggregateAndProof, SignedBeaconBlock,
    },
    deneb::containers::{BlobIdentifier, BlobSidecar},
    nonstandard::Phase,
    phase0::{
        containers::{ProposerSlashing, SignedVoluntaryExit},
        primitives::{Epoch, ForkDigest, Slot, SubnetId, H256},
=======
    combined::SignedBeaconBlock,
    deneb::containers::{BlobIdentifier, BlobSidecar},
    nonstandard::Phase,
    phase0::{
        containers::{
            Attestation, AttesterSlashing, ProposerSlashing, SignedAggregateAndProof,
            SignedVoluntaryExit,
        },
        primitives::{Epoch, ForkDigest, Slot, SubnetId, ValidatorIndex, H256},
>>>>>>> 5e65b527
    },
    preset::Preset,
};

use crate::{
    misc::{
        AttestationSubnetActions, BeaconCommitteeSubscription, RequestId,
        SyncCommitteeSubnetAction, SyncCommitteeSubscription,
    },
    network_api::{NodeIdentity, NodePeer, NodePeerCount, NodePeersQuery},
};

pub enum P2pToSync<P: Preset> {
    Slot(Slot),
    AddPeer(PeerId, StatusMessage),
    RemovePeer(PeerId),
    StatusPeer(PeerId),
    BlobsNeeded(Vec<BlobIdentifier>, Slot, Option<PeerId>),
    BlockNeeded(H256, Option<PeerId>),
    RequestedBlobSidecar(Arc<BlobSidecar<P>>, bool, PeerId),
    RequestedBlock((Arc<SignedBeaconBlock<P>>, PeerId, RequestId)),
    BlobsByRangeRequestFinished(RequestId),
    BlobsByRootChunkReceived(BlobIdentifier, PeerId, RequestId),
    BlocksByRangeRequestFinished(RequestId),
    BlockByRootRequestFinished(H256),
    RequestFailed(PeerId),
}

impl<P: Preset> P2pToSync<P> {
    pub fn send(self, tx: &UnboundedSender<Self>) {
        if tx.unbounded_send(self).is_err() {
            debug!("send to block sync service failed because the receiver was dropped");
        }
    }
}

#[derive(Serialize)]
#[serde(bound = "")]
pub enum ApiToP2p<P: Preset> {
    PublishBeaconBlock(Arc<SignedBeaconBlock<P>>),
    PublishBlobSidecar(Arc<BlobSidecar<P>>),
    PublishSingularAttestation(Arc<Attestation<P>>, SubnetId),
    PublishAggregateAndProof(Arc<SignedAggregateAndProof<P>>),
    PublishSyncCommitteeMessage(Box<(SubnetId, SyncCommitteeMessage)>),
    RequestIdentity(#[serde(skip)] Sender<NodeIdentity>),
    RequestPeer(PeerId, #[serde(skip)] Sender<Option<NodePeer>>),
    RequestPeerCount(#[serde(skip)] Sender<NodePeerCount>),
    RequestPeers(NodePeersQuery, #[serde(skip)] Sender<Vec<NodePeer>>),
}

impl<P: Preset> ApiToP2p<P> {
    pub fn send(self, tx: &UnboundedSender<Self>) {
        if tx.unbounded_send(self).is_err() {
            debug!("send to p2p failed because the receiver was dropped");
        }
    }
}

pub enum SyncToApi {
    SyncStatus(bool),
    BackSyncStatus(bool),
}

impl SyncToApi {
    pub fn send(self, tx: &UnboundedSender<Self>) {
        if tx.unbounded_send(self).is_err() {
            debug!("send to HTTP API failed because the receiver was dropped");
        }
    }
}

pub enum SyncToMetrics {
    SyncStatus(bool),
}

impl SyncToMetrics {
    pub fn send(self, tx: &UnboundedSender<Self>) {
        if tx.unbounded_send(self).is_err() {
            debug!("send to metrics failed because the receiver was dropped");
        }
    }
}

pub enum SyncToP2p {
    PruneReceivedBlocks,
    RequestBlobsByRange(RequestId, PeerId, Slot, u64),
    RequestBlobsByRoot(RequestId, PeerId, Vec<BlobIdentifier>),
    RequestBlocksByRange(RequestId, PeerId, Slot, u64),
    RequestBlockByRoot(RequestId, PeerId, H256),
    RequestPeerStatus(RequestId, PeerId),
    SubscribeToCoreTopics,
}

impl SyncToP2p {
    pub fn send(self, tx: &UnboundedSender<Self>) {
        if tx.unbounded_send(self).is_err() {
            debug!("send to p2p failed because the receiver was dropped");
        }
    }
}

pub enum ArchiverToSync {
    BackSyncStatesArchived,
}

impl ArchiverToSync {
    pub fn send(self, tx: &UnboundedSender<Self>) {
        if tx.unbounded_send(self).is_err() {
            debug!("send to block sync service failed because the receiver was dropped");
        }
    }
}

#[derive(Serialize)]
#[serde(bound = "")]
pub enum ValidatorToP2p<P: Preset> {
    Accept(GossipId),
    Ignore(GossipId),
    Reject(GossipId, PoolRejectionReason),
    PublishBeaconBlock(Arc<SignedBeaconBlock<P>>),
    PublishBlobSidecar(Arc<BlobSidecar<P>>),
    PublishSingularAttestation(Arc<Attestation<P>>, SubnetId),
    PublishAggregateAndProof(Arc<SignedAggregateAndProof<P>>),
    PublishProposerSlashing(Box<ProposerSlashing>),
    PublishAttesterSlashing(Box<AttesterSlashing<P>>),
    PublishVoluntaryExit(Box<SignedVoluntaryExit>),
    PublishSyncCommitteeMessage(Box<(SubnetId, SyncCommitteeMessage)>),
    PublishContributionAndProof(Box<SignedContributionAndProof<P>>),
}

impl<P: Preset> ValidatorToP2p<P> {
    pub fn send(self, tx: &UnboundedSender<Self>) {
        if tx.unbounded_send(self).is_err() {
            debug!("send to p2p failed because the receiver was dropped");
        }
    }
}

pub enum P2pToValidator<P: Preset> {
    AttesterSlashing(Box<AttesterSlashing<P>>, GossipId),
    ProposerSlashing(Box<ProposerSlashing>, GossipId),
    VoluntaryExit(Box<SignedVoluntaryExit>, GossipId),
}

impl<P: Preset> P2pToValidator<P> {
    pub fn send(self, tx: &UnboundedSender<Self>) {
        if tx.unbounded_send(self).is_err() {
            debug!("send to validator failed because the receiver was dropped");
        }
    }
}

pub enum P2pToSlasher<P: Preset> {
    Attestation(Arc<Attestation<P>>),
    Block(Arc<SignedBeaconBlock<P>>),
}

impl<P: Preset> P2pToSlasher<P> {
    pub fn send(self, tx: &UnboundedSender<Self>) {
        if tx.unbounded_send(self).is_err() {
            debug!("send to slasher failed because the receiver was dropped");
        }
    }
}

pub enum ServiceInboundMessage<P: Preset> {
    DiscoverSubnetPeers(Vec<SubnetDiscovery>),
    GoodbyePeer(PeerId, GoodbyeReason, ReportSource),
    Publish(PubsubMessage<P>),
    ReportPeer(PeerId, PeerAction, ReportSource, &'static str),
    ReportMessageValidationResult(GossipId, MessageAcceptance),
    SendRequest(PeerId, RequestId, Request),
    SendResponse(PeerId, PeerRequestId, Box<Response<P>>),
    Subscribe(GossipTopic),
    SubscribeKind(GossipKind),
    SubscribeNewForkTopics(Phase, ForkDigest),
    Unsubscribe(GossipTopic),
    UnsubscribeFromForkTopicsExcept(ForkDigest),
    UpdateEnrSubnet(Subnet, bool),
    UpdateForkVersion(EnrForkId),
}

impl<P: Preset> ServiceInboundMessage<P> {
    pub fn send(self, tx: &UnboundedSender<Self>) {
        if tx.unbounded_send(self).is_err() {
            debug!("send to network service failed because the receiver was dropped");
        }
    }
}

pub enum ServiceOutboundMessage<P: Preset> {
    NetworkEvent(NetworkEvent<RequestId, P>),
}

impl<P: Preset> ServiceOutboundMessage<P> {
    pub fn send(self, tx: &UnboundedSender<Self>) {
        if tx.unbounded_send(self).is_err() {
            debug!("send from network service failed because the receiver was dropped");
        }
    }
}

#[derive(Serialize)]
pub enum SubnetServiceToP2p {
    // Use `BTreeMap` to make serialization deterministic for snapshot testing.
    // `Vec` would work too and would be slightly faster.
    UpdateAttestationSubnets(AttestationSubnetActions),
    UpdateSyncCommitteeSubnets(BTreeMap<SubnetId, SyncCommitteeSubnetAction>),
}

impl SubnetServiceToP2p {
    pub fn send(self, tx: &UnboundedSender<Self>) {
        if tx.unbounded_send(self).is_err() {
            debug!("send to p2p failed because the receiver was dropped");
        }
    }
}

pub enum ToSubnetService {
    SetRegisteredValidators(Vec<PublicKeyBytes>, Vec<ValidatorIndex>),
    UpdateBeaconCommitteeSubscriptions(Slot, Vec<BeaconCommitteeSubscription>, Sender<Result<()>>),
    UpdateSyncCommitteeSubscriptions(Epoch, Vec<SyncCommitteeSubscription>),
}

impl ToSubnetService {
    pub fn send(self, tx: &UnboundedSender<Self>) {
        if tx.unbounded_send(self).is_err() {
            debug!("send to subnet service failed because the receiver was dropped");
        }
    }
}<|MERGE_RESOLUTION|>--- conflicted
+++ resolved
@@ -14,26 +14,12 @@
 use serde::Serialize;
 use types::{
     altair::containers::{SignedContributionAndProof, SyncCommitteeMessage},
-<<<<<<< HEAD
-    combined::{
-        Attestation, AttesterSlashing, BeaconState, SignedAggregateAndProof, SignedBeaconBlock,
-    },
+    combined::{Attestation, AttesterSlashing, SignedAggregateAndProof, SignedBeaconBlock},
     deneb::containers::{BlobIdentifier, BlobSidecar},
     nonstandard::Phase,
     phase0::{
         containers::{ProposerSlashing, SignedVoluntaryExit},
-        primitives::{Epoch, ForkDigest, Slot, SubnetId, H256},
-=======
-    combined::SignedBeaconBlock,
-    deneb::containers::{BlobIdentifier, BlobSidecar},
-    nonstandard::Phase,
-    phase0::{
-        containers::{
-            Attestation, AttesterSlashing, ProposerSlashing, SignedAggregateAndProof,
-            SignedVoluntaryExit,
-        },
         primitives::{Epoch, ForkDigest, Slot, SubnetId, ValidatorIndex, H256},
->>>>>>> 5e65b527
     },
     preset::Preset,
 };
